--- conflicted
+++ resolved
@@ -77,14 +77,6 @@
 .dmypy.json
 dmypy.json
 
-<<<<<<< HEAD
-# TypeScript build info
-*.tsbuildinfo
-tsconfig.tsbuildinfo
-
-# Turbo
-.turbo/
-=======
 # === Frontend Build Output ===
 dist/
 build/
@@ -94,19 +86,13 @@
 .cache/
 .parcel-cache/
 .vite/
->>>>>>> a0bd8b4e
 
 # === Environment Variables ===
 .env
 *.env
 .env.*
 !.env.example
-<<<<<<< HEAD
-!.env.production        # keep public production template (sanitized)
-.env.production.server  # server-only secrets (never commit if generated locally)
-=======
 !.env.template
->>>>>>> a0bd8b4e
 
 # === Logs ===
 *.log
@@ -256,10 +242,4 @@
 backend/.env
 backend/logs/
 backend/functionsbackend/firebase-adminsdk.json
-node_modules
-
-# Test/coverage outputs
-coverage/
-**/coverage/
-.vitest/
-**/.vitest/+node_modules