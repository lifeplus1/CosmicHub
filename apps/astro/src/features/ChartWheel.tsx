--- conflicted
+++ resolved
@@ -5,18 +5,6 @@
 import { Button } from '@cosmichub/ui';
 
 // Enhanced TypeScript interfaces
-interface BackendPlanet {
-  position: number;
-  retrograde?: boolean;
-  speed?: number;
-}
-
-interface BackendHouse {
-  house: number;
-  cusp: number;
-  sign?: string;
-}
-
 interface Planet {
   name: string;
   position: number; // Degree in zodiac (0-360)
@@ -25,24 +13,9 @@
 }
 
 interface House {
-  house: number;
   number: number;
   cusp: number; // Degree position
   sign: string;
-}
-
-interface APIAspect {
-  point1: string;
-  point2: string;
-  aspect: string;
-  orb: number;
-}
-
-interface ChartData {
-  planets: Record<string, Planet>;
-  houses: House[];
-  aspects?: Aspect[];
-  angles?: Record<string, number>;
 }
 
 interface Aspect {
@@ -50,21 +23,20 @@
   planet2: string;
   angle: number;
   orb: number;
-  type: AspectType;
+  type: 'conjunction' | 'opposition' | 'trine' | 'square' | 'sextile' | 'quincunx';
   applying: boolean;
 }
 
-type AspectType = 'conjunction' | 'opposition' | 'trine' | 'square' | 'sextile' | 'quincunx';
-
-interface BackendChartResponse {
-  planets?: Record<string, BackendPlanet>;
-  houses?: Record<string, BackendHouse>;
-  aspects?: APIAspect[];
-  latitude?: number;
-  longitude?: number;
-  timezone?: string;
-  julian_day?: number;
-  angles?: Record<string, number>;
+interface ChartData {
+  planets: Record<string, Planet>;
+  houses: House[];
+  aspects?: Aspect[];
+  angles?: {
+    ascendant: number;
+    midheaven: number;
+    descendant: number;
+    imumcoeli: number;
+  };
 }
 
 interface ChartWheelProps {
@@ -87,101 +59,35 @@
   // Fetch chart data from backend using the /calculate endpoint (only if no pre-transformed data)
   const { data: fetchedData, isLoading, error, refetch } = useQuery<ChartData>({
     queryKey: ['chartData', birthData],
-  queryFn: async () => {
-  if (birthData == null) throw new Error('Birth data required');
+    queryFn: async () => {
+      if (!birthData) throw new Error('Birth data required');
       const response = await fetchChartData(birthData);
       return transformAPIResponseToChartData(response);
     },
-  enabled: birthData != null && preTransformedData == null,
+    enabled: !!birthData && !preTransformedData,
     staleTime: 5 * 60 * 1000, // Cache for 5 minutes
     gcTime: 10 * 60 * 1000, // Keep in cache for 10 minutes
     retry: 2,
   });
 
   // Use pre-transformed data if available, otherwise use fetched data
-<<<<<<< HEAD
-  const data = preTransformedData != null ? preTransformedData : fetchedData;
-=======
   const data = preTransformedData ?? fetchedData;
->>>>>>> 8159b1e2
 
   // Transform API response to our internal ChartData format (only used when no pre-transformed data)
   const transformAPIResponseToChartData = (apiData: APIChartData): ChartData => {
     // Transform planets
     const transformedPlanets: Record<string, Planet> = {};
-<<<<<<< HEAD
-    const planets = apiData.planets ?? {};
-    Object.entries(planets).forEach(([name, planetData]) => {
-      if (planetData == null) return;
-      if (typeof planetData.position !== 'number') return;
-      
-=======
     Object.entries(apiData.planets).forEach(([name, planetData]: [string, Planet]) => {
->>>>>>> 8159b1e2
       transformedPlanets[name] = {
         name,
         position: planetData.position,
         retrograde: planetData.retrograde === true,
-<<<<<<< HEAD
-        speed: typeof planetData.speed === 'number' ? planetData.speed : 0,
-=======
         speed: planetData.speed ?? 0,
->>>>>>> 8159b1e2
       };
     });
 
     // Transform houses 
     const transformedHouses: House[] = [];
-<<<<<<< HEAD
-    Object.entries(apiData.houses ?? {}).forEach(([houseKey, houseData]) => {
-      function isAPIHouse(data: unknown): data is { house: number; cusp: number; sign?: string } {
-        if (data == null || typeof data !== 'object') return false;
-        const h = data as { house?: number; cusp?: number; sign?: string };
-        return typeof h.house === 'number' && typeof h.cusp === 'number';
-      }
-
-      if (isAPIHouse(houseData)) {
-        transformedHouses.push({
-          house: houseData.house,
-          number: houseData.house,
-          cusp: houseData.cusp,
-          sign: typeof houseData.sign === 'string' ? houseData.sign : '',
-        });
-      }
-    });
-
-    // Transform aspects with proper type handling
-    const transformedAspects: Aspect[] = [];
-    const aspects = apiData.aspects ?? [];
-    
-    function isAPIAspect(data: unknown): data is APIAspect {
-      if (data == null || typeof data !== 'object') return false;
-      const a = data as APIAspect;
-      return (
-        typeof a.point1 === 'string' &&
-        typeof a.point2 === 'string' &&
-        typeof a.aspect === 'string' &&
-        typeof a.orb === 'number'
-      );
-    }
-    
-    for (const aspect of aspects) {
-      if (!isAPIAspect(aspect)) continue;
-      
-      const { point1, point2, aspect: aspectType, orb } = aspect;
-
-      transformedAspects.push({
-        planet1: point1,
-        planet2: point2,
-        angle: getAspectAngle(aspectType),
-        orb: orb,
-        type: aspectType.toLowerCase() as AspectType,
-        applying: false,
-      });
-    }
-
-  const angles = apiData.angles != null ? { ...apiData.angles } : undefined;
-=======
     apiData.houses.forEach((houseData: House) => {
       transformedHouses.push({
         number: houseData.number,
@@ -207,13 +113,12 @@
         applying: false,
       };
     });
->>>>>>> 8159b1e2
 
     return {
       planets: transformedPlanets,
       houses: transformedHouses.sort((a, b) => a.number - b.number),
       aspects: transformedAspects,
-      angles,
+      angles: apiData.angles,
     };
   };
 
@@ -231,9 +136,7 @@
       'sesquiquadrate': 135,
       'quintile': 72,
     };
-  const key = aspectType.toLowerCase();
-  if (Object.prototype.hasOwnProperty.call(aspectAngles, key)) return aspectAngles[key];
-  return 0;
+    return aspectAngles[aspectType.toLowerCase()] || 0;
   };
 
   // Memoized constants for performance
@@ -272,7 +175,7 @@
   }), []);
 
   useEffect(() => {
-  if (data == null || svgRef.current == null) return;
+    if (!data || !svgRef.current) return;
 
     const { 
       width, 
@@ -369,30 +272,25 @@
     }
 
     // Draw planets in concentric rings
-  const planets: Record<string, Planet> = data.planets != null ? data.planets : {};
-    Object.entries(planets).forEach(([name, planet]: [string, Planet], index: number) => {
+    Object.entries(data.planets).forEach(([name, planet], index) => {
       const angle = (planet.position - 90) * Math.PI / 180;
       const zodiacInfo = getZodiacInfo(planet.position);
       
       const planetGroup = g.append('g')
         .attr('class', 'planet-group')
-<<<<<<< HEAD
-  .attr('aria-label', `Planet ${String(planet.name)} at ${planet.position.toFixed(1)} degrees${planet.retrograde === true ? ' retrograde' : ''}`);
-=======
         .attr('aria-label', `Planet ${planet.name} at ${planet.position.toFixed(1)} degrees${planet.retrograde === true ? ' retrograde' : ''}`);
->>>>>>> 8159b1e2
 
       // Ring 1: Planet Symbol (outermost) - use planet symbol, not zodiac
-        const planetSymbol = planetGroup.append('text')
+      const planetSymbol = planetGroup.append('text')
         .attr('x', Math.cos(angle) * zodiacSymbolRadius)
         .attr('y', Math.sin(angle) * zodiacSymbolRadius)
         .attr('text-anchor', 'middle')
         .attr('dominant-baseline', 'middle')
         .attr('font-size', '18')
         .attr('font-weight', 'bold')
-          .attr('fill', planetColors[name.toLowerCase()] ?? '#333333')
+        .attr('fill', planetColors[name.toLowerCase()] || '#333333')
         .attr('opacity', 0)
-          .text(planetSymbols[name.toLowerCase()] ?? name.slice(0, 2).toUpperCase());
+        .text(planetSymbols[name.toLowerCase()] || name.slice(0, 2).toUpperCase());
 
       // Ring 2: Degree
       const degreeText = planetGroup.append('text')
@@ -437,7 +335,7 @@
       }
 
       // Animate elements in sequence
-  if (showAnimation) {
+      if (showAnimation) {
         planetSymbol
           .transition()
           .delay(index * 100)
@@ -463,35 +361,30 @@
     });
 
     // Draw aspects more subtly
-  const aspects: Aspect[] = Array.isArray(data.aspects) ? data.aspects : [];
-  if (showAspects && aspects.length > 0) {
-      aspects.forEach((aspect, index) => {
+    if (showAspects && data.aspects) {
+      data.aspects.forEach((aspect, index) => {
         const planet1 = data.planets[aspect.planet1];
         const planet2 = data.planets[aspect.planet2];
         
-<<<<<<< HEAD
-  if (planet1 == null || planet2 == null) return;
-=======
         if (planet1 === undefined || planet1 === null || planet2 === undefined || planet2 === null) return;
->>>>>>> 8159b1e2
 
         const angle1 = (planet1.position - 90) * Math.PI / 180;
         const angle2 = (planet2.position - 90) * Math.PI / 180;
         const aspectRadius = innerRadius - 20; // Position aspects in the center area
 
-          const line = g.append('line')
+        const line = g.append('line')
           .attr('x1', Math.cos(angle1) * aspectRadius)
           .attr('y1', Math.sin(angle1) * aspectRadius)
           .attr('x2', Math.cos(angle1) * aspectRadius)
           .attr('y2', Math.sin(angle1) * aspectRadius)
-            .attr('stroke', aspectColors[aspect.type] ?? '#666666')
+          .attr('stroke', aspectColors[aspect.type] || '#666666')
           .attr('stroke-width', aspect.type === 'conjunction' || aspect.type === 'opposition' ? 2 : 1)
           .attr('stroke-opacity', 0.4)
-          .attr('stroke-dasharray', (aspect.type === 'sextile' || aspect.type === 'quincunx') ? '3,3' : null)
-          .attr('aria-label', `${String(aspect.type)} aspect between ${String(aspect.planet1)} and ${String(aspect.planet2)}`);
+          .attr('stroke-dasharray', aspect.type === 'sextile' || aspect.type === 'quincunx' ? '3,3' : null)
+          .attr('aria-label', `${aspect.type} aspect between ${aspect.planet1} and ${aspect.planet2}`);
 
         // Animate aspect lines
-  if (showAnimation === true) {
+        if (showAnimation) {
           line
             .transition()
             .delay(1500 + index * 100)
@@ -543,14 +436,14 @@
     void refetch().finally(() => setIsAnimating(false));
   };
 
-  if (isLoading && preTransformedData == null) return (
+  if (isLoading && !preTransformedData) return (
     <div className="flex items-center justify-center p-8">
       <div className="animate-spin rounded-full h-8 w-8 border-b-2 border-cosmic-gold"></div>
       <span className="ml-2 text-cosmic-silver">Loading chart...</span>
     </div>
   );
 
-  if (error != null) return (
+  if (error) return (
     <div className="text-center p-8">
       <div className="text-red-500 mb-4">Error loading chart</div>
       <Button onClick={handleRefresh} variant="secondary">
@@ -559,7 +452,7 @@
     </div>
   );
 
-  if (data == null) return (
+  if (!data) return (
     <div className="text-center p-8">
       <div className="text-cosmic-silver mb-4">No chart data available</div>
     </div>
@@ -582,11 +475,11 @@
           className="w-full h-auto max-w-[800px] mx-auto"
         />
         
-  {showAspects && ((data.aspects?.length ?? 0) > 0) && (
+        {data.aspects && showAspects && (
           <div className="mt-6 text-sm text-gray-700">
-            <div className="font-medium mb-3 text-gray-900">Major Aspects ({(data.aspects?.length ?? 0)})</div>
+            <div className="font-medium mb-3 text-gray-900">Major Aspects ({data.aspects.length})</div>
             <div className="grid grid-cols-1 md:grid-cols-2 lg:grid-cols-3 gap-2 text-xs">
-              {(Array.isArray(data.aspects) ? data.aspects : []).slice(0, 9).map((aspect, index) => (
+              {data.aspects.slice(0, 9).map((aspect, index) => (
                 <div key={index} className="flex items-center gap-2 p-2 bg-gray-50 rounded border border-gray-200">
                   <span className="capitalize font-medium">{aspect.type}</span>
                   <span className="text-gray-600">
