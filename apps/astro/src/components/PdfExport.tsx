--- conflicted
+++ resolved
@@ -53,7 +53,7 @@
             throw new Error('Chart data is required for standard PDF export');
           }
           // Use serialization utility to ensure consistent data format
-          const serializedChartData = serializeAstrologyData(chartData as unknown as AstrologyChart);
+          const serializedChartData = serializeAstrologyData(chartData as any);
           exportData = {
             chart_data: { chart: JSON.parse(serializedChartData) },
             birth_info: birthInfo,
@@ -73,11 +73,7 @@
               report_type: 'synastry'
             };
           } catch (serializationError) {
-<<<<<<< HEAD
-            devConsole.warn('Could not serialize synastry data, using raw data:', serializationError);
-=======
             devConsole.warn?.('Could not serialize synastry data, using raw data:', serializationError);
->>>>>>> 8159b1e2
             exportData = {
               chart_data: { synastry: synastryData },
               report_type: 'synastry'
