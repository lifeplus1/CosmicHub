--- conflicted
+++ resolved
@@ -1,4 +1,5 @@
 import { useState, useCallback, useMemo } from 'react';
+import { devConsole } from '../../config/environment';
 import axios, { AxiosError } from 'axios';
 import type { 
   TransitBirthData as BirthData, 
@@ -9,64 +10,26 @@
   LunarAnalysisOptions
 } from './types';
 
-interface TransitAnalysisReturn {
-  // State
-  activeTab: string;
-  setActiveTab: (tab: string) => void;
-  transitResults: TransitResult[];
-  lunarTransits: LunarTransitResult[];
-  loading: boolean;
-  loadingLunar: boolean;
-  error: string | null;
-  dateRange: DateRange;
-  setDateRange: (range: DateRange) => void;
-  
-  // Actions
-  calculateTransits: (options?: TransitAnalysisOptions) => Promise<void>;
-  calculateLunarTransits: (options?: LunarAnalysisOptions) => Promise<void>;
-  clearError: () => void;
-  
-  // Computed values
-  isValidDateRange: boolean;
-  transitSummary: {
-    total: number;
-    major: number;
-    challenging: number;
-    harmonious: number;
-    intensity: number;
-  };
-  lunarSummary: {
-    total: number;
-    newMoons: number;
-    fullMoons: number;
-    averageIntensity: number;
-  };
-  
-  // Helper values
-  hasResults: boolean;
-  isCalculating: boolean;
-}
-
-export const useTransitAnalysis = (birthData: BirthData): TransitAnalysisReturn => {
+export const useTransitAnalysis = (birthData: BirthData) => {
   const [activeTab, setActiveTab] = useState<string>('transits');
   const [transitResults, setTransitResults] = useState<TransitResult[]>([]);
   const [lunarTransits, setLunarTransits] = useState<LunarTransitResult[]>([]);
   const [loading, setLoading] = useState(false);
   const [loadingLunar, setLoadingLunar] = useState(false);
-  const [error, setError] = useState<string | null>(null);
+  const [error, setError] = useState<string | undefined>();
   const [dateRange, setDateRange] = useState<DateRange>({
     startDate: new Date().toISOString().split('T')[0],
     endDate: new Date(Date.now() + 30 * 24 * 60 * 60 * 1000).toISOString().split('T')[0],
   });
 
   // API base URL - could be moved to config
-  const API_BASE_URL: string = (typeof import.meta.env.VITE_API_URL === 'string' && import.meta.env.VITE_API_URL !== '') 
-    ? import.meta.env.VITE_API_URL 
+  const API_BASE_URL = typeof import.meta.env.VITE_API_URL === 'string' && import.meta.env.VITE_API_URL.length > 0
+    ? import.meta.env.VITE_API_URL
     : 'http://localhost:8000';
 
-  const calculateTransits = useCallback(async (options: TransitAnalysisOptions = {}): Promise<void> => {
+  const calculateTransits = useCallback(async (options: TransitAnalysisOptions = {}) => {
     setLoading(true);
-    setError(null);
+    setError(undefined);
     
     try {
       const requestPayload = {
@@ -81,13 +44,12 @@
           start_date: dateRange.startDate,
           end_date: dateRange.endDate
         },
-        include_minor_aspects: options.includeMinorAspects === true,
-        include_asteroids: options.includeAsteroids === true,
+        include_minor_aspects: options.includeMinorAspects ?? false,
+        include_asteroids: options.includeAsteroids ?? false,
         orb: options.orb ?? 2.0
       };
 
-      // eslint-disable-next-line no-console
-      console.log('🚀 Calculating transits with payload:', requestPayload);
+  devConsole.log?.('🚀 Calculating transits with payload:', requestPayload);
 
       const response = await axios.post<TransitResult[]>(
         `${API_BASE_URL}/api/astro/transits`,
@@ -99,31 +61,13 @@
           timeout: 30000, // 30 second timeout
         }
       );
-
-      if (response.data !== undefined && Array.isArray(response.data)) {
+  if (Array.isArray(response.data) === true) {
         setTransitResults(response.data);
-        // eslint-disable-next-line no-console
-        console.log(`✅ Transit calculation successful: ${response.data.length} results`);
-      } else {
-        // eslint-disable-next-line no-console
-        console.error('❌ Invalid response format:', response.data);
+  devConsole.log?.(`✅ Transit calculation successful: ${response.data.length} results`);
+      } else {
+        devConsole.error('❌ Invalid response format:', response.data);
         setError('Invalid response format from server');
       }
-<<<<<<< HEAD
-    } catch (error) {
-      // eslint-disable-next-line no-console
-      console.error('❌ Error calculating transits:', error);
-      
-      const axiosError = error as AxiosError<{detail?: string; message?: string}>;
-      
-      if (axiosError.response !== undefined) {
-        // Server responded with error status
-        const errorMessage = axiosError.response.data?.detail ?? 
-                          axiosError.response.data?.message ?? 
-                          `Server error: ${axiosError.response.status}`;
-        setError(errorMessage);
-      } else if (axiosError.request !== undefined) {
-=======
     } catch (err: unknown) {
       devConsole.error('❌ Error calculating transits:', err);
   if (isAxiosError(err) && err.response !== null && err.response !== undefined) {
@@ -133,7 +77,6 @@
         const errorMessage = typeof detail === 'string' ? detail : (typeof message === 'string' ? message : `Server error: ${err.response.status}`);
         setError(errorMessage);
   } else if (isAxiosError(err) && err.request !== null && err.request !== undefined) {
->>>>>>> 552ec9d5
         // Request was made but no response received
         setError('Unable to connect to transit calculation service. Please check your connection.');
       } else {
@@ -145,9 +88,9 @@
     }
   }, [birthData, dateRange, API_BASE_URL]);
 
-  const calculateLunarTransits = useCallback(async (options: LunarAnalysisOptions = {}): Promise<void> => {
+  const calculateLunarTransits = useCallback(async (options: LunarAnalysisOptions = {}) => {
     setLoadingLunar(true);
-    setError(null);
+    setError(undefined);
     
     try {
       const requestPayload = {
@@ -162,12 +105,11 @@
           start_date: dateRange.startDate,
           end_date: dateRange.endDate
         },
-        include_void_of_course: options.includeVoidOfCourse === true,
-        include_daily_phases: options.includeDailyPhases !== false // default to true
+        include_void_of_course: options.includeVoidOfCourse ?? false,
+        include_daily_phases: options.includeDailyPhases ?? true
       };
 
-      // eslint-disable-next-line no-console
-      console.log('🌙 Calculating lunar transits with payload:', requestPayload);
+  devConsole.log?.('🌙 Calculating lunar transits with payload:', requestPayload);
 
       const response = await axios.post<LunarTransitResult[]>(
         `${API_BASE_URL}/api/astro/lunar-transits`,
@@ -180,30 +122,13 @@
         }
       );
 
-      if (response.data !== undefined && Array.isArray(response.data)) {
+  if (Array.isArray(response.data) === true) {
         setLunarTransits(response.data);
-        // eslint-disable-next-line no-console
-        console.log(`✅ Lunar transit calculation successful: ${response.data.length} results`);
-      } else {
-        // eslint-disable-next-line no-console
-        console.error('❌ Invalid lunar response format:', response.data);
+  devConsole.log?.(`✅ Lunar transit calculation successful: ${response.data.length} results`);
+      } else {
+        devConsole.error('❌ Invalid lunar response format:', response.data);
         setError('Invalid response format from server');
       }
-<<<<<<< HEAD
-    } catch (error) {
-      // eslint-disable-next-line no-console
-      console.error('❌ Error calculating lunar transits:', error);
-      
-      const axiosError = error as AxiosError<{detail?: string; message?: string}>;
-      
-      if (axiosError.response !== undefined) {
-        // Server responded with error status
-        const errorMessage = axiosError.response.data?.detail ?? 
-                          axiosError.response.data?.message ?? 
-                          `Server error: ${axiosError.response.status}`;
-        setError(errorMessage);
-      } else if (axiosError.request !== undefined) {
-=======
     } catch (err: unknown) {
       devConsole.error('❌ Error calculating lunar transits:', err);
   if (isAxiosError(err) && err.response !== null && err.response !== undefined) {
@@ -213,7 +138,6 @@
         const errorMessage = typeof detail === 'string' ? detail : (typeof message === 'string' ? message : `Server error: ${err.response.status}`);
         setError(errorMessage);
   } else if (isAxiosError(err) && err.request !== null && err.request !== undefined) {
->>>>>>> 552ec9d5
         // Request was made but no response received
         setError('Unable to connect to lunar transit service. Please check your connection.');
       } else {
@@ -227,7 +151,7 @@
 
   // Clear error when user changes settings
   const clearError = useCallback(() => {
-    setError(null);
+    setError(undefined);
   }, []);
 
   // Memoize results to prevent unnecessary re-renders
@@ -245,31 +169,34 @@
 
   // Calculate summary statistics
   const transitSummary = useMemo(() => {
-    const majorAspects = transitResults.filter(t => ['conjunction', 'opposition', 'trine', 'square', 'sextile'].includes(t.aspect));
-    const challengingAspects = transitResults.filter(t => ['opposition', 'square'].includes(t.aspect));
-    const harmonious = transitResults.filter(t => ['trine', 'sextile'].includes(t.aspect));
+  const majorAspectSet = new Set(['conjunction', 'opposition', 'trine', 'square', 'sextile']);
+  const challengingSet = new Set(['opposition', 'square']);
+  const harmoniousSet = new Set(['trine', 'sextile']);
+  const majorAspects = transitResults.filter(t => majorAspectSet.has(t.aspect));
+  const challengingAspects = transitResults.filter(t => challengingSet.has(t.aspect));
+  const harmonious = transitResults.filter(t => harmoniousSet.has(t.aspect));
     
     return {
       total: transitResults.length,
       major: majorAspects.length,
       challenging: challengingAspects.length,
       harmonious: harmonious.length,
-      intensity: transitResults.length > 0 
-        ? Math.round(transitResults.reduce((sum, t) => sum + (t.intensity || 0), 0) / transitResults.length)
+  intensity: transitResults.length > 0
+        ? Math.round(transitResults.reduce((sum, t) => sum + (t.intensity ?? 0), 0) / transitResults.length)
         : 0
     };
   }, [transitResults]);
 
   const lunarSummary = useMemo(() => {
-    const newMoons = lunarTransits.filter(l => l.phase.toLowerCase().includes('new'));
-    const fullMoons = lunarTransits.filter(l => l.phase.toLowerCase().includes('full'));
+  const newMoons = lunarTransits.filter(l => l.phase.toLowerCase().includes('new'));
+  const fullMoons = lunarTransits.filter(l => l.phase.toLowerCase().includes('full'));
     
     return {
       total: lunarTransits.length,
       newMoons: newMoons.length,
       fullMoons: fullMoons.length,
-      averageIntensity: lunarTransits.length > 0
-        ? Math.round(lunarTransits.reduce((sum, l) => sum + (l.intensity || 0), 0) / lunarTransits.length)
+  averageIntensity: lunarTransits.length > 0
+        ? Math.round(lunarTransits.reduce((sum, l) => sum + (l.intensity ?? 0), 0) / lunarTransits.length)
         : 0
     };
   }, [lunarTransits]);
@@ -300,4 +227,9 @@
     hasResults: transitResults.length > 0 || lunarTransits.length > 0,
     isCalculating: loading || loadingLunar,
   };
-};+};
+
+function isAxiosError(error: unknown): error is AxiosError {
+  const err = error as Error & { isAxiosError?: boolean };
+  return err !== null && typeof err === 'object' && err.isAxiosError === true;
+}