--- conflicted
+++ resolved
@@ -1,8 +1,4 @@
 import { useState, useCallback, useMemo } from 'react';
-<<<<<<< HEAD
-import { devConsole } from '../../config/environment';
-=======
->>>>>>> 8159b1e2
 import axios, { AxiosError } from 'axios';
 import type { 
   TransitBirthData as BirthData, 
@@ -57,25 +53,20 @@
   const [lunarTransits, setLunarTransits] = useState<LunarTransitResult[]>([]);
   const [loading, setLoading] = useState(false);
   const [loadingLunar, setLoadingLunar] = useState(false);
-  const [error, setError] = useState<string | undefined>();
+  const [error, setError] = useState<string | null>(null);
   const [dateRange, setDateRange] = useState<DateRange>({
     startDate: new Date().toISOString().split('T')[0],
     endDate: new Date(Date.now() + 30 * 24 * 60 * 60 * 1000).toISOString().split('T')[0],
   });
 
   // API base URL - could be moved to config
-<<<<<<< HEAD
-  const API_BASE_URL = typeof import.meta.env.VITE_API_URL === 'string' && import.meta.env.VITE_API_URL.length > 0
-    ? import.meta.env.VITE_API_URL
-=======
   const API_BASE_URL: string = (typeof import.meta.env.VITE_API_URL === 'string' && import.meta.env.VITE_API_URL !== '') 
     ? import.meta.env.VITE_API_URL 
->>>>>>> 8159b1e2
     : 'http://localhost:8000';
 
   const calculateTransits = useCallback(async (options: TransitAnalysisOptions = {}): Promise<void> => {
     setLoading(true);
-    setError(undefined);
+    setError(null);
     
     try {
       const requestPayload = {
@@ -90,14 +81,6 @@
           start_date: dateRange.startDate,
           end_date: dateRange.endDate
         },
-<<<<<<< HEAD
-        include_minor_aspects: options.includeMinorAspects ?? false,
-        include_asteroids: options.includeAsteroids ?? false,
-        orb: options.orb ?? 2.0
-      };
-
-  devConsole.log?.('🚀 Calculating transits with payload:', requestPayload);
-=======
         include_minor_aspects: options.includeMinorAspects === true,
         include_asteroids: options.includeAsteroids === true,
         orb: options.orb ?? 2.0
@@ -105,7 +88,6 @@
 
       // eslint-disable-next-line no-console
       console.log('🚀 Calculating transits with payload:', requestPayload);
->>>>>>> 8159b1e2
 
       const response = await axios.post<TransitResult[]>(
         `${API_BASE_URL}/api/astro/transits`,
@@ -117,24 +99,6 @@
           timeout: 30000, // 30 second timeout
         }
       );
-<<<<<<< HEAD
-  if (Array.isArray(response.data) === true) {
-        setTransitResults(response.data);
-  devConsole.log?.(`✅ Transit calculation successful: ${response.data.length} results`);
-      } else {
-        devConsole.error('❌ Invalid response format:', response.data);
-        setError('Invalid response format from server');
-      }
-    } catch (err: unknown) {
-      devConsole.error('❌ Error calculating transits:', err);
-  if (isAxiosError(err) && err.response != null) {
-        // Server responded with error status
-        const detail = (err.response.data as any)?.detail;
-        const message = (err.response.data as any)?.message;
-        const errorMessage = typeof detail === 'string' ? detail : (typeof message === 'string' ? message : `Server error: ${err.response.status}`);
-        setError(errorMessage);
-  } else if (isAxiosError(err) && err.request != null) {
-=======
 
       if (response.data !== undefined && Array.isArray(response.data)) {
         setTransitResults(response.data);
@@ -158,7 +122,6 @@
                           `Server error: ${axiosError.response.status}`;
         setError(errorMessage);
       } else if (axiosError.request !== undefined) {
->>>>>>> 8159b1e2
         // Request was made but no response received
         setError('Unable to connect to transit calculation service. Please check your connection.');
       } else {
@@ -172,7 +135,7 @@
 
   const calculateLunarTransits = useCallback(async (options: LunarAnalysisOptions = {}): Promise<void> => {
     setLoadingLunar(true);
-    setError(undefined);
+    setError(null);
     
     try {
       const requestPayload = {
@@ -187,20 +150,12 @@
           start_date: dateRange.startDate,
           end_date: dateRange.endDate
         },
-<<<<<<< HEAD
-        include_void_of_course: options.includeVoidOfCourse ?? false,
-        include_daily_phases: options.includeDailyPhases ?? true
-      };
-
-  devConsole.log?.('🌙 Calculating lunar transits with payload:', requestPayload);
-=======
         include_void_of_course: options.includeVoidOfCourse === true,
         include_daily_phases: options.includeDailyPhases !== false // default to true
       };
 
       // eslint-disable-next-line no-console
       console.log('🌙 Calculating lunar transits with payload:', requestPayload);
->>>>>>> 8159b1e2
 
       const response = await axios.post<LunarTransitResult[]>(
         `${API_BASE_URL}/api/astro/lunar-transits`,
@@ -213,24 +168,6 @@
         }
       );
 
-<<<<<<< HEAD
-  if (Array.isArray(response.data) === true) {
-        setLunarTransits(response.data);
-  devConsole.log?.(`✅ Lunar transit calculation successful: ${response.data.length} results`);
-      } else {
-        devConsole.error('❌ Invalid lunar response format:', response.data);
-        setError('Invalid response format from server');
-      }
-    } catch (err: unknown) {
-      devConsole.error('❌ Error calculating lunar transits:', err);
-  if (isAxiosError(err) && err.response != null) {
-        // Server responded with error status
-        const detail = (err.response.data as any)?.detail;
-        const message = (err.response.data as any)?.message;
-        const errorMessage = typeof detail === 'string' ? detail : (typeof message === 'string' ? message : `Server error: ${err.response.status}`);
-        setError(errorMessage);
-  } else if (isAxiosError(err) && err.request != null) {
-=======
       if (response.data !== undefined && Array.isArray(response.data)) {
         setLunarTransits(response.data);
         // eslint-disable-next-line no-console
@@ -253,7 +190,6 @@
                           `Server error: ${axiosError.response.status}`;
         setError(errorMessage);
       } else if (axiosError.request !== undefined) {
->>>>>>> 8159b1e2
         // Request was made but no response received
         setError('Unable to connect to lunar transit service. Please check your connection.');
       } else {
@@ -267,7 +203,7 @@
 
   // Clear error when user changes settings
   const clearError = useCallback(() => {
-    setError(undefined);
+    setError(null);
   }, []);
 
   // Memoize results to prevent unnecessary re-renders
@@ -285,34 +221,31 @@
 
   // Calculate summary statistics
   const transitSummary = useMemo(() => {
-  const majorAspectSet = new Set(['conjunction', 'opposition', 'trine', 'square', 'sextile']);
-  const challengingSet = new Set(['opposition', 'square']);
-  const harmoniousSet = new Set(['trine', 'sextile']);
-  const majorAspects = transitResults.filter(t => majorAspectSet.has(t.aspect));
-  const challengingAspects = transitResults.filter(t => challengingSet.has(t.aspect));
-  const harmonious = transitResults.filter(t => harmoniousSet.has(t.aspect));
+    const majorAspects = transitResults.filter(t => ['conjunction', 'opposition', 'trine', 'square', 'sextile'].includes(t.aspect));
+    const challengingAspects = transitResults.filter(t => ['opposition', 'square'].includes(t.aspect));
+    const harmonious = transitResults.filter(t => ['trine', 'sextile'].includes(t.aspect));
     
     return {
       total: transitResults.length,
       major: majorAspects.length,
       challenging: challengingAspects.length,
       harmonious: harmonious.length,
-  intensity: transitResults.length > 0
-        ? Math.round(transitResults.reduce((sum, t) => sum + (t.intensity ?? 0), 0) / transitResults.length)
+      intensity: transitResults.length > 0 
+        ? Math.round(transitResults.reduce((sum, t) => sum + (t.intensity || 0), 0) / transitResults.length)
         : 0
     };
   }, [transitResults]);
 
   const lunarSummary = useMemo(() => {
-  const newMoons = lunarTransits.filter(l => l.phase.toLowerCase().includes('new'));
-  const fullMoons = lunarTransits.filter(l => l.phase.toLowerCase().includes('full'));
+    const newMoons = lunarTransits.filter(l => l.phase.toLowerCase().includes('new'));
+    const fullMoons = lunarTransits.filter(l => l.phase.toLowerCase().includes('full'));
     
     return {
       total: lunarTransits.length,
       newMoons: newMoons.length,
       fullMoons: fullMoons.length,
-  averageIntensity: lunarTransits.length > 0
-        ? Math.round(lunarTransits.reduce((sum, l) => sum + (l.intensity ?? 0), 0) / lunarTransits.length)
+      averageIntensity: lunarTransits.length > 0
+        ? Math.round(lunarTransits.reduce((sum, l) => sum + (l.intensity || 0), 0) / lunarTransits.length)
         : 0
     };
   }, [lunarTransits]);
@@ -343,9 +276,4 @@
     hasResults: transitResults.length > 0 || lunarTransits.length > 0,
     isCalculating: loading || loadingLunar,
   };
-};
-
-function isAxiosError(error: unknown): error is AxiosError {
-  const err = error as Error & { isAxiosError?: boolean };
-  return err !== null && typeof err === 'object' && err.isAxiosError === true;
-}+};