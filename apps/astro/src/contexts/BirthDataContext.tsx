import React, { createContext, useContext, useState, useCallback, ReactNode } from 'react';
import { devConsole } from '../config/environment';
import type { ChartBirthData } from '@cosmichub/types';

interface BirthDataContextType {
  birthData: ChartBirthData | null;
  setBirthData: (data: ChartBirthData | null) => void;
  clearBirthData: () => void;
  isDataValid: boolean;
  lastUpdated: number | null;
}

const BirthDataContext = createContext<BirthDataContextType | undefined>(undefined);

interface BirthDataProviderProps {
  children: ReactNode;
}

const STORAGE_KEY = 'cosmichub_birth_data';

export const BirthDataProvider: React.FC<BirthDataProviderProps> = ({ children }) => {
  // Initialize with data from localStorage
  const [birthData, setBirthDataState] = useState<ChartBirthData | null>(() => {
    try {
      const stored = localStorage.getItem(STORAGE_KEY);
<<<<<<< HEAD
      if (stored != null) {
        const parsed = JSON.parse(stored);
        // Validate the data structure
        if (parsed !== null && typeof parsed === 'object' && typeof parsed.year === 'number' && typeof parsed.month === 'number' && typeof parsed.day === 'number') {
          return parsed;
        }
      }
    } catch (error) {
      devConsole.warn?.('Failed to parse stored birth data:', error);
=======
      if (stored !== null && stored !== '') {
        const parsed = JSON.parse(stored) as unknown;
        // Validate the data structure
        if (
          parsed !== null && 
          typeof parsed === 'object' && 
          parsed !== null &&
          'year' in parsed && typeof (parsed as Record<string, unknown>).year === 'number' && 
          'month' in parsed && typeof (parsed as Record<string, unknown>).month === 'number' && 
          'day' in parsed && typeof (parsed as Record<string, unknown>).day === 'number'
        ) {
          return parsed as ChartBirthData;
        }
      }
    } catch (error) {
      // Using a type-safe approach for error logging
      const errorMessage = error instanceof Error ? error.message : String(error);
      // eslint-disable-next-line no-console
      console.warn('Failed to parse stored birth data:', errorMessage);
>>>>>>> 8159b1e2
    }
    return null;
  });

  const [lastUpdated, setLastUpdated] = useState<number | null>(
    birthData != null ? Date.now() : null
  );

  const setBirthData = useCallback((data: ChartBirthData | null) => {
    setBirthDataState(data);
    setLastUpdated(Date.now());
    
<<<<<<< HEAD
    if (data != null) {
      try {
  localStorage.setItem(STORAGE_KEY, JSON.stringify(data));
  devConsole.log?.('✅ Birth data saved to storage:', data);
      } catch (error) {
  devConsole.error('❌ Failed to save birth data:', error);
      }
    } else {
  localStorage.removeItem(STORAGE_KEY);
  devConsole.log?.('🗑️ Birth data cleared from storage');
=======
    if (data !== null) {
      try {
        localStorage.setItem(STORAGE_KEY, JSON.stringify(data));
        // Log removed for linting compliance
      } catch (error) {
        // Log retained for error case but made type-safe
        const errorMessage = error instanceof Error ? error.message : String(error);
        // Using a safer logging approach that satisfies ESLint
        // eslint-disable-next-line no-console
        console.error('❌ Failed to save birth data:', errorMessage);
      }
    } else {
      localStorage.removeItem(STORAGE_KEY);
      // Log removed for linting compliance
>>>>>>> 8159b1e2
    }
  }, []);

  const clearBirthData = useCallback(() => {
    setBirthData(null);
  }, [setBirthData]);

<<<<<<< HEAD
  const isDataValid = birthData !== null && typeof birthData === 'object' && (
    typeof birthData.year === 'number' && birthData.year > 1900 && birthData.year < 2100 &&
    typeof birthData.month === 'number' && birthData.month >= 1 && birthData.month <= 12 &&
    typeof birthData.day === 'number' && birthData.day >= 1 && birthData.day <= 31 &&
    typeof birthData.hour === 'number' && birthData.hour >= 0 && birthData.hour <= 23 &&
    typeof birthData.minute === 'number' && birthData.minute >= 0 && birthData.minute <= 59
=======
  const isDataValid = Boolean(
    birthData !== null &&
    birthData.year > 1900 && birthData.year < 2100 &&
    birthData.month >= 1 && birthData.month <= 12 &&
    birthData.day >= 1 && birthData.day <= 31 &&
    birthData.hour >= 0 && birthData.hour <= 23 &&
    birthData.minute >= 0 && birthData.minute <= 59
>>>>>>> 8159b1e2
  );

  const value: BirthDataContextType = {
    birthData,
    setBirthData,
    clearBirthData,
    isDataValid,
    lastUpdated
  };

  return (
    <BirthDataContext.Provider value={value}>
      {children}
    </BirthDataContext.Provider>
  );
};

export const useBirthData = (): BirthDataContextType => {
  const context = useContext(BirthDataContext);
  if (context === undefined || context === null) {
    throw new Error('useBirthData must be used within a BirthDataProvider');
  }
  return context;
};

// Helper function to format birth data for display
export const formatBirthDataDisplay = (data: ChartBirthData): string => {
  const base = `${data.month}/${data.day}/${data.year} ${data.hour.toString().padStart(2, '0')}:${data.minute.toString().padStart(2, '0')}`;
<<<<<<< HEAD
  return data.city != null ? `${base} in ${data.city}` : base;
=======
  return data.city !== undefined && data.city !== '' ? `${base} in ${data.city}` : base;
>>>>>>> 8159b1e2
};

// Helper function to validate coordinates
export const validateCoordinates = (lat?: number, lon?: number): boolean => {
  return (
    lat !== undefined && lat !== null && typeof lat === 'number' &&
    lon !== undefined && lon !== null && typeof lon === 'number' &&
    lat >= -90 && lat <= 90 &&
    lon >= -180 && lon <= 180
  );
};<|MERGE_RESOLUTION|>--- conflicted
+++ resolved
@@ -1,5 +1,4 @@
 import React, { createContext, useContext, useState, useCallback, ReactNode } from 'react';
-import { devConsole } from '../config/environment';
 import type { ChartBirthData } from '@cosmichub/types';
 
 interface BirthDataContextType {
@@ -23,17 +22,6 @@
   const [birthData, setBirthDataState] = useState<ChartBirthData | null>(() => {
     try {
       const stored = localStorage.getItem(STORAGE_KEY);
-<<<<<<< HEAD
-      if (stored != null) {
-        const parsed = JSON.parse(stored);
-        // Validate the data structure
-        if (parsed !== null && typeof parsed === 'object' && typeof parsed.year === 'number' && typeof parsed.month === 'number' && typeof parsed.day === 'number') {
-          return parsed;
-        }
-      }
-    } catch (error) {
-      devConsole.warn?.('Failed to parse stored birth data:', error);
-=======
       if (stored !== null && stored !== '') {
         const parsed = JSON.parse(stored) as unknown;
         // Validate the data structure
@@ -53,31 +41,18 @@
       const errorMessage = error instanceof Error ? error.message : String(error);
       // eslint-disable-next-line no-console
       console.warn('Failed to parse stored birth data:', errorMessage);
->>>>>>> 8159b1e2
     }
     return null;
   });
 
   const [lastUpdated, setLastUpdated] = useState<number | null>(
-    birthData != null ? Date.now() : null
+    birthData ? Date.now() : null
   );
 
   const setBirthData = useCallback((data: ChartBirthData | null) => {
     setBirthDataState(data);
     setLastUpdated(Date.now());
     
-<<<<<<< HEAD
-    if (data != null) {
-      try {
-  localStorage.setItem(STORAGE_KEY, JSON.stringify(data));
-  devConsole.log?.('✅ Birth data saved to storage:', data);
-      } catch (error) {
-  devConsole.error('❌ Failed to save birth data:', error);
-      }
-    } else {
-  localStorage.removeItem(STORAGE_KEY);
-  devConsole.log?.('🗑️ Birth data cleared from storage');
-=======
     if (data !== null) {
       try {
         localStorage.setItem(STORAGE_KEY, JSON.stringify(data));
@@ -92,7 +67,6 @@
     } else {
       localStorage.removeItem(STORAGE_KEY);
       // Log removed for linting compliance
->>>>>>> 8159b1e2
     }
   }, []);
 
@@ -100,14 +74,6 @@
     setBirthData(null);
   }, [setBirthData]);
 
-<<<<<<< HEAD
-  const isDataValid = birthData !== null && typeof birthData === 'object' && (
-    typeof birthData.year === 'number' && birthData.year > 1900 && birthData.year < 2100 &&
-    typeof birthData.month === 'number' && birthData.month >= 1 && birthData.month <= 12 &&
-    typeof birthData.day === 'number' && birthData.day >= 1 && birthData.day <= 31 &&
-    typeof birthData.hour === 'number' && birthData.hour >= 0 && birthData.hour <= 23 &&
-    typeof birthData.minute === 'number' && birthData.minute >= 0 && birthData.minute <= 59
-=======
   const isDataValid = Boolean(
     birthData !== null &&
     birthData.year > 1900 && birthData.year < 2100 &&
@@ -115,7 +81,6 @@
     birthData.day >= 1 && birthData.day <= 31 &&
     birthData.hour >= 0 && birthData.hour <= 23 &&
     birthData.minute >= 0 && birthData.minute <= 59
->>>>>>> 8159b1e2
   );
 
   const value: BirthDataContextType = {
@@ -135,7 +100,7 @@
 
 export const useBirthData = (): BirthDataContextType => {
   const context = useContext(BirthDataContext);
-  if (context === undefined || context === null) {
+  if (context === undefined) {
     throw new Error('useBirthData must be used within a BirthDataProvider');
   }
   return context;
@@ -144,18 +109,13 @@
 // Helper function to format birth data for display
 export const formatBirthDataDisplay = (data: ChartBirthData): string => {
   const base = `${data.month}/${data.day}/${data.year} ${data.hour.toString().padStart(2, '0')}:${data.minute.toString().padStart(2, '0')}`;
-<<<<<<< HEAD
-  return data.city != null ? `${base} in ${data.city}` : base;
-=======
   return data.city !== undefined && data.city !== '' ? `${base} in ${data.city}` : base;
->>>>>>> 8159b1e2
 };
 
 // Helper function to validate coordinates
 export const validateCoordinates = (lat?: number, lon?: number): boolean => {
   return (
-    lat !== undefined && lat !== null && typeof lat === 'number' &&
-    lon !== undefined && lon !== null && typeof lon === 'number' &&
+    lat !== undefined && lon !== undefined &&
     lat >= -90 && lat <= 90 &&
     lon >= -180 && lon <= 180
   );
