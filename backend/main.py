# backend/main.py
import logging
import os
from typing import Optional, Dict, Any, List, cast
from fastapi import FastAPI, HTTPException, Query, Request, BackgroundTasks
from fastapi.middleware.cors import CORSMiddleware
from pydantic import BaseModel, Field, field_validator, FieldValidationInfo
from functools import lru_cache

# Local imports (backend directory is container WORKDIR and on PYTHONPATH)
# Note: These imports are intentionally kept for future use and side effects

<<<<<<< HEAD
# Mock user profile for elite user with Pydantic
class UserProfile(BaseModel):
    uid: str
    email: str
    displayName: str
    subscription: Dict[str, Any]
    usage: Dict[str, Any]

@lru_cache(maxsize=1)  # Cache mock profile for performance
def get_user_profile_mock(user_id: str) -> UserProfile:
    return UserProfile(
        uid=user_id,
        email="elite.user@cosmichub.dev",
        displayName="Elite Dev User",
        subscription={
=======
# Temporarily comment out authentication for debugging
# from auth import get_current_user  # Absolute import for Firebase Auth

# Mock database functions for development
def save_chart(user_id: str, chart_type: str, birth_data: dict, chart_data: dict):
    return {"status": "success", "message": "Chart saved (mock)"}

def get_charts(user_id: str):
    return []

def delete_chart_by_id(user_id: str, chart_id: str):
    return True

# Try to import real database functions, fallback to mock
try:
    from database import save_chart as real_save_chart, get_charts as real_get_charts, delete_chart_by_id as real_delete_chart
    save_chart = real_save_chart
    get_charts = real_get_charts  
    delete_chart_by_id = real_delete_chart
    print("Using real Firebase database")
except Exception as e:
    print(f"Using mock database functions: {str(e)}")

# Using mock auth function for development - simulating elite user
def get_current_user() -> str:
    return "elite_user_dev_123"

# Mock user profile for elite user
def get_user_profile_mock(user_id: str) -> Dict[str, Any]:
    return {
        "uid": user_id,
        "email": "elite.user@cosmichub.dev",
        "displayName": "Elite Dev User",
        "subscription": {
>>>>>>> a0bd8b4e
            "tier": "elite",
            "status": "active",
            "customerId": "cus_dev_elite_user",
            "subscriptionId": "sub_dev_elite_123",
            "currentPeriodEnd": "2025-09-04T00:00:00Z",
            "features": [
                "unlimited_charts",
                "chart_storage", 
                "synastry_analysis",
                "pdf_export",
                "transit_analysis",
                "ai_interpretation",
                "priority_support"
            ]
        },
        usage={
            "chartsThisMonth": 5,
            "savedCharts": 8
        }
    )

from astro.calculations.chart import calculate_chart
from astro.calculations.human_design import calculate_human_design

# Configure logging with rotation for large datasets
from logging.handlers import RotatingFileHandler
import sys
log_file = os.getenv("LOG_FILE", "app.log")
# Ensure directory exists
log_dir = os.path.dirname(log_file) or "."
os.makedirs(log_dir, exist_ok=True)

# Setup logging with both file and console handlers
log_level = getattr(logging, os.getenv("LOG_LEVEL", "INFO").upper())
formatter = logging.Formatter("%(asctime)s %(levelname)s %(name)s %(message)s")

# File handler
file_handler = RotatingFileHandler(log_file, maxBytes=10**6, backupCount=5)
file_handler.setFormatter(formatter)

# Console handler for Docker logs
console_handler = logging.StreamHandler(sys.stdout)
console_handler.setFormatter(formatter)

# Root logger configuration
logging.basicConfig(
    level=log_level, 
    handlers=[file_handler, console_handler], 
    format="%(asctime)s %(levelname)s %(name)s %(message)s"
)
logger = logging.getLogger(__name__)

logger.info("Starting FastAPI application")

# Security headers middleware
from starlette.middleware.base import BaseHTTPMiddleware
from starlette.requests import Request as StarletteRequest
from starlette.responses import Response as StarletteResponse
from typing import Callable, Awaitable

class SecurityHeadersMiddleware(BaseHTTPMiddleware):
    async def dispatch(self, request: StarletteRequest, call_next: Callable[[StarletteRequest], Awaitable[StarletteResponse]]) -> StarletteResponse:
        response = await call_next(request)
        response.headers['X-Content-Type-Options'] = 'nosniff'
        response.headers['X-Frame-Options'] = 'DENY'
        response.headers['X-XSS-Protection'] = '1; mode=block'
        response.headers['Strict-Transport-Security'] = 'max-age=63072000; includeSubDomains; preload'
        return response

# Redis-based rate limiter for scalability (fallback to in-memory if Redis not available)
from typing import Any as _Any, Any
import time
try:  # Optional redis dependency
    import redis  # type: ignore
    redis_url = os.getenv("REDIS_URL", "redis://localhost:6379")
    logger.info(f"Connecting to Redis at: {redis_url}")
    redis_client: _Any | None = redis.Redis.from_url(redis_url)  # type: ignore[attr-defined]
    # Test the connection
    redis_client.ping()
    logger.info("Redis connection successful")
except Exception as e:  # pragma: no cover - fallback path
    logger.warning(f"Redis connection failed: {e}. Falling back to in-memory rate limiting.")
    redis_client = None
    from collections import defaultdict
    rate_limit_store: Dict[tuple[str, str], List[float]] = defaultdict(list)

RATE_LIMIT = 60  # requests
RATE_PERIOD = 60  # seconds

async def rate_limiter(request: Request) -> None:
    ip = request.client.host if request.client else "unknown"
    endpoint = request.url.path
    key = f"rate:{ip}:{endpoint}"
    if redis_client:
        # redis-py client calls are synchronous; execute directly
        count = redis_client.incr(key)
        if count == 1:
            redis_client.expire(key, RATE_PERIOD)
        if count > RATE_LIMIT:
            raise HTTPException(429, "Too Many Requests")
    else:
        now = time.time()
        window = now - RATE_PERIOD
        rate_limit_store[(ip, endpoint)] = [t for t in rate_limit_store[(ip, endpoint)] if t > window]
        if len(rate_limit_store[(ip, endpoint)]) >= RATE_LIMIT:
            raise HTTPException(429, "Too Many Requests")
        rate_limit_store[(ip, endpoint)].append(now)

from contextlib import asynccontextmanager

@asynccontextmanager
async def lifespan(app: FastAPI):  # suppress benign CancelledError on shutdown
    try:
        yield
    except Exception as e:  # log unexpected lifespan errors
        logger.warning(f"Lifespan exception: {e}")

app = FastAPI(lifespan=lifespan)
app.add_middleware(SecurityHeadersMiddleware)

<<<<<<< HEAD
# Add CORS middleware with strict origins
allowed_origins = os.getenv("ALLOWED_ORIGINS", "http://localhost:5175,http://localhost:5174,http://localhost:3000,http://localhost:5173").split(",")
=======
# Include API routers
from api.routers import ai
app.include_router(ai.router, prefix="/api/v1", tags=["ai"])

# Add CORS middleware
>>>>>>> a0bd8b4e
app.add_middleware(
    CORSMiddleware,
    allow_origins=allowed_origins,
    allow_credentials=True,
    allow_methods=["GET", "POST", "PUT", "DELETE", "OPTIONS"],
    allow_headers=["*"],
)

# Include API routers
from api.routers import ai
app.include_router(ai.router, prefix="/api/v1", tags=["ai"])

class BirthData(BaseModel):
    year: int = Field(..., ge=1900, le=2100)
    month: int = Field(..., ge=1, le=12)
    day: int = Field(..., ge=1, le=31)
    hour: int = Field(..., ge=0, le=23)
    minute: int = Field(..., ge=0, le=59)
    city: str = Field(..., min_length=1)
    timezone: Optional[str] = None
    lat: Optional[float] = None
    lon: Optional[float] = None

    @field_validator('day')
    @classmethod
    def validate_day(cls, v: int, info: FieldValidationInfo) -> int:  # type: ignore[override]
        raw = getattr(info, 'data', {})  # type: ignore[attr-defined]
        if isinstance(raw, dict):
            month = raw.get('month')  # type: ignore[attr-defined]
            year = raw.get('year')  # type: ignore[attr-defined]
            if isinstance(month, int) and isinstance(year, int):
                if month in [4, 6, 9, 11] and v > 30:
                    raise ValueError('Invalid day for month')
                if month == 2:
                    leap = (year % 4 == 0 and (year % 100 != 0 or year % 400 == 0))
                    if (leap and v > 29) or (not leap and v > 28):
                        raise ValueError('Invalid day for February')
        return v

class ChartResponse(BaseModel):
    planets: Dict[str, Any]
    houses: Dict[str, Any]
    aspects: List[Any]
    angles: Optional[Dict[str, Any]] = None
    systems: Optional[Dict[str, Any]] = None
    latitude: Optional[float] = None
    longitude: Optional[float] = None
    timezone: Optional[str] = None
    julian_day: Optional[float] = None

# Other models with strict validation...

# (Truncated for brevity; apply similar Pydantic strictness to all models)

@app.post("/calculate", response_model=ChartResponse)
async def calculate(data: BirthData, request: Request, background_tasks: BackgroundTasks, house_system: str = Query("P", enum=["P", "E"])):
    await rate_limiter(request)
    
    # Debug: Log incoming request data
    print(f"🔍 Backend received data: lat={data.lat}, lon={data.lon}, timezone={data.timezone}, city={data.city}")
    
    chart = calculate_chart(
        year=data.year,
        month=data.month,
        day=data.day,
        hour=data.hour,
        minute=data.minute,
        lat=data.lat,
        lon=data.lon,
        city=data.city,
        timezone=data.timezone or "UTC"
    )
    
    # Convert houses list to dictionary format if needed
    houses_data: Any = chart.get('houses', {})
    if isinstance(houses_data, list):
        # Convert list of houses to dictionary format
        houses_dict: Dict[str, Any] = {}
        houses_list = cast(List[Dict[str, Any]], houses_data)
        for house in houses_list:
            if 'house' in house:
                houses_dict[f"house_{house['house']}"] = house
        houses_data = houses_dict
    
    # Provide multi-system expansion in background if desired
    background_tasks.add_task(lambda: None)  # placeholder for future async tasks
    return ChartResponse(
        planets=chart.get('planets', {}),
        houses=houses_data,
        aspects=chart.get('aspects', []),
        angles=chart.get('angles'),
        systems=chart.get('systems') if 'systems' in chart else None,
        latitude=chart.get('latitude'),  # Use resolved coordinates from chart calculation
        longitude=chart.get('longitude'),  # Use resolved coordinates from chart calculation
        timezone=chart.get('timezone'),  # Use resolved timezone from chart calculation
        julian_day=chart.get('julian_day')
    )

@app.post("/calculate-human-design")
async def calculate_human_design_endpoint(data: BirthData, request: Request):
    await rate_limiter(request)
    
    # Debug: Log incoming request data
    print(f"🧬 Human Design backend received data: year={data.year}, month={data.month}, day={data.day}, hour={data.hour}, minute={data.minute}")
    print(f"🧬 Location data: lat={data.lat}, lon={data.lon}, timezone={data.timezone}, city={data.city}")
    
    try:
        # Resolve coordinates if not provided but city is available
        lat = data.lat
        lon = data.lon
        timezone = data.timezone
        
        if data.city and (lat is None or lon is None):
            from astro.calculations.chart import get_location
            print(f"🌍 Resolving location for city: {data.city}")
            try:
                location_data = get_location(data.city)
                lat = location_data["latitude"]
                lon = location_data["longitude"]
                timezone = location_data["timezone"] or timezone
                print(f"✅ Location resolved: lat={lat}, lon={lon}, timezone={timezone}")
            except Exception as geo_error:
                print(f"❌ Geocoding failed for city '{data.city}': {str(geo_error)}")
                logger.error(f"Geocoding error for city '{data.city}': {str(geo_error)}")
                # For now, use default coordinates (this should be improved in production)
                lat = 0.0
                lon = 0.0
                timezone = timezone or "UTC"
                print(f"🔄 Using fallback coordinates: lat={lat}, lon={lon}, timezone={timezone}")
        
        # Validate required coordinates
        if lat is None or lon is None:
            raise ValueError("Latitude and longitude are required for Human Design calculation")
        
        if timezone is None:
            timezone = "UTC"
        
        human_design_chart = calculate_human_design(
            year=data.year,
            month=data.month,
            day=data.day,
            hour=data.hour,
            minute=data.minute,
            lat=lat,
            lon=lon,
            timezone=timezone
        )
        
        return {"human_design": human_design_chart}
    except Exception as e:
        logger.error(f"Human Design calculation error: {str(e)}")
        raise HTTPException(status_code=500, detail=f"Human Design calculation failed: {str(e)}")

@app.get("/health")
async def root_health():
    return {"status": "ok"}

# Structure cleanup suggestion: Move routers to separate files and import here for modularity.
# Import API routers (local path)
from api.routers import ai, presets, subscriptions, ephemeris, charts
app.include_router(ai.router)
app.include_router(presets.router)
app.include_router(subscriptions.router)
app.include_router(ephemeris.router, prefix="/api")
app.include_router(charts.router, prefix="/api")

if __name__ == "__main__":
    import uvicorn
    port = int(os.environ.get("PORT", 8000))
    uvicorn.run(app, host="0.0.0.0", port=port)<|MERGE_RESOLUTION|>--- conflicted
+++ resolved
@@ -10,7 +10,6 @@
 # Local imports (backend directory is container WORKDIR and on PYTHONPATH)
 # Note: These imports are intentionally kept for future use and side effects
 
-<<<<<<< HEAD
 # Mock user profile for elite user with Pydantic
 class UserProfile(BaseModel):
     uid: str
@@ -26,42 +25,6 @@
         email="elite.user@cosmichub.dev",
         displayName="Elite Dev User",
         subscription={
-=======
-# Temporarily comment out authentication for debugging
-# from auth import get_current_user  # Absolute import for Firebase Auth
-
-# Mock database functions for development
-def save_chart(user_id: str, chart_type: str, birth_data: dict, chart_data: dict):
-    return {"status": "success", "message": "Chart saved (mock)"}
-
-def get_charts(user_id: str):
-    return []
-
-def delete_chart_by_id(user_id: str, chart_id: str):
-    return True
-
-# Try to import real database functions, fallback to mock
-try:
-    from database import save_chart as real_save_chart, get_charts as real_get_charts, delete_chart_by_id as real_delete_chart
-    save_chart = real_save_chart
-    get_charts = real_get_charts  
-    delete_chart_by_id = real_delete_chart
-    print("Using real Firebase database")
-except Exception as e:
-    print(f"Using mock database functions: {str(e)}")
-
-# Using mock auth function for development - simulating elite user
-def get_current_user() -> str:
-    return "elite_user_dev_123"
-
-# Mock user profile for elite user
-def get_user_profile_mock(user_id: str) -> Dict[str, Any]:
-    return {
-        "uid": user_id,
-        "email": "elite.user@cosmichub.dev",
-        "displayName": "Elite Dev User",
-        "subscription": {
->>>>>>> a0bd8b4e
             "tier": "elite",
             "status": "active",
             "customerId": "cus_dev_elite_user",
@@ -182,16 +145,8 @@
 app = FastAPI(lifespan=lifespan)
 app.add_middleware(SecurityHeadersMiddleware)
 
-<<<<<<< HEAD
 # Add CORS middleware with strict origins
-allowed_origins = os.getenv("ALLOWED_ORIGINS", "http://localhost:5175,http://localhost:5174,http://localhost:3000,http://localhost:5173").split(",")
-=======
-# Include API routers
-from api.routers import ai
-app.include_router(ai.router, prefix="/api/v1", tags=["ai"])
-
-# Add CORS middleware
->>>>>>> a0bd8b4e
+allowed_origins = os.getenv("ALLOWED_ORIGINS", "http://localhost:5174,http://localhost:3000,http://localhost:5173").split(",")
 app.add_middleware(
     CORSMiddleware,
     allow_origins=allowed_origins,
@@ -199,10 +154,6 @@
     allow_methods=["GET", "POST", "PUT", "DELETE", "OPTIONS"],
     allow_headers=["*"],
 )
-
-# Include API routers
-from api.routers import ai
-app.include_router(ai.router, prefix="/api/v1", tags=["ai"])
 
 class BirthData(BaseModel):
     year: int = Field(..., ge=1900, le=2100)
