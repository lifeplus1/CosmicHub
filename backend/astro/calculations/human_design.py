--- conflicted
+++ resolved
@@ -7,16 +7,12 @@
     position: float
     center: str
 from datetime import datetime, timedelta
-<<<<<<< HEAD
- 
-=======
->>>>>>> b97d6e2a
 import swisseph as swe  # type: ignore
 
 logger = logging.getLogger(__name__)
 
 # I Ching Hexagram Gate Names and Properties
-GATES: Dict[int, Dict[str, str]] = {
+GATES = {
     1: {"name": "The Creative", "center": "G", "type": "Individual", "theme": "Self-Expression"},
     2: {"name": "The Receptive", "center": "G", "type": "Collective", "theme": "Direction"},
     3: {"name": "Difficulty at the Beginning", "center": "Root", "type": "Individual", "theme": "Mutation"},
@@ -84,7 +80,7 @@
 }
 
 # Energy Centers and their properties
-CENTERS: Dict[str, Dict[str, str]] = {
+CENTERS = {
     "Head": {"type": "Pressure", "theme": "Inspiration", "color": "yellow"},
     "Ajna": {"type": "Awareness", "theme": "Conceptualization", "color": "green"},
     "Throat": {"type": "Motor", "theme": "Manifestation", "color": "brown"},
@@ -97,7 +93,7 @@
 }
 
 # Human Design Types
-TYPES: Dict[str, Dict[str, str]] = {
+TYPES = {
     "Manifestor": {
         "description": "Initiators who are here to make things happen",
         "strategy": "Inform before you act",
@@ -136,7 +132,7 @@
 }
 
 # Authorities
-AUTHORITIES: Dict[str, str] = {
+AUTHORITIES = {
     "Emotional": "Wait for emotional clarity before making decisions",
     "Sacral": "Follow your gut response in the moment",
     "Splenic": "Trust your intuitive knowing",
@@ -157,21 +153,6 @@
     activations: dict[str, PlanetActivation] = {}
     
     # Planet constants for Swiss Ephemeris
-<<<<<<< HEAD
-    # All elements are integer constants from Swiss Ephemeris
-    planets: Dict[str, int] = {
-        'sun': swe.SUN,           # type: ignore
-        'moon': swe.MOON,         # type: ignore
-        'mercury': swe.MERCURY,   # type: ignore
-        'venus': swe.VENUS,       # type: ignore
-        'mars': swe.MARS,         # type: ignore
-        'jupiter': swe.JUPITER,   # type: ignore
-        'saturn': swe.SATURN,     # type: ignore
-        'uranus': swe.URANUS,     # type: ignore
-        'neptune': swe.NEPTUNE,   # type: ignore
-        'pluto': swe.PLUTO,       # type: ignore
-        'north_node': swe.MEAN_NODE # type: ignore
-=======
     planets: dict[str, int] = {
         'sun': int(getattr(swe, "SUN", 0)),
         'moon': int(getattr(swe, "MOON", 1)),
@@ -184,18 +165,13 @@
         'neptune': int(getattr(swe, "NEPTUNE", 8)),
         'pluto': int(getattr(swe, "PLUTO", 9)),
         'north_node': int(getattr(swe, "MEAN_NODE", 10))
->>>>>>> b97d6e2a
     }
     
     try:
         for planet_name, planet_id in planets.items():
             # Calculate planet position
             result = swe.calc_ut(julian_day, planet_id, swe.FLG_SWIEPH)  # type: ignore
-<<<<<<< HEAD
-            position = result[0][0]  # type: ignore # Longitude in degrees
-=======
             position = result[0][0]  # type: ignore  # Longitude in degrees
->>>>>>> b97d6e2a
             
             # Convert to Human Design gate/line
             gate_position = (position * 64) / 360  # type: ignore
@@ -218,23 +194,23 @@
     
     return activations
 
-def calculate_design_data(conscious_time: datetime, unconscious_time: datetime) -> Dict[str, Dict[str, Any]]:
+def calculate_design_data(conscious_time: datetime, unconscious_time: datetime) -> Dict[str, Any]:
     """Calculate Human Design data for both conscious and unconscious"""
     try:
         import swisseph as swe  # type: ignore
         
         # Calculate Julian days
-        conscious_jd_result: Tuple[float, float] = swe.utc_to_jd(
+        conscious_jd_result = swe.utc_to_jd(
             conscious_time.year, conscious_time.month, conscious_time.day,
             conscious_time.hour, conscious_time.minute, 0, 1
-        )
-        unconscious_jd_result: Tuple[float, float] = swe.utc_to_jd(
+        )  # type: ignore
+        unconscious_jd_result = swe.utc_to_jd(
             unconscious_time.year, unconscious_time.month, unconscious_time.day,
             unconscious_time.hour, unconscious_time.minute, 0, 1
-        )
-        
-        conscious_jd = float(conscious_jd_result[1])
-        unconscious_jd = float(unconscious_jd_result[1])
+        )  # type: ignore
+        
+        conscious_jd = float(conscious_jd_result[1]) if isinstance(conscious_jd_result[1], (int, float)) else 0.0
+        unconscious_jd = float(unconscious_jd_result[1]) if isinstance(unconscious_jd_result[1], (int, float)) else 0.0
         
         # Get planetary activations
         conscious_activations = calculate_planetary_activations(conscious_jd)
@@ -303,8 +279,8 @@
 def analyze_definition(activations: Dict[str, Any]) -> Dict[str, Any]:
     """Analyze which centers are defined based on planetary activations"""
     try:
-        defined_gates: List[int] = []
-        center_activations: Dict[str, List[int]] = {}
+        defined_gates = []
+        center_activations: dict[str, list[int]] = {}
         
         # Collect all activated gates
         for planet_data in activations.values():
@@ -317,7 +293,7 @@
                 center_activations[center].append(gate)
         
         # Determine defined centers (need at least one gate)
-        defined_centers = list(center_activations.keys())
+        defined_centers: list[str] = [str(center) for center in center_activations.keys()]
         
         # Simplified channel detection (would need full gate-to-gate mapping)
         channels = []  # This would require a more complex implementation
@@ -332,16 +308,8 @@
         logger.error(f"Error analyzing definition: {str(e)}")
         return {"defined_gates": [], "defined_centers": [], "center_activations": {}, "channels": []}
 
-def calculate_human_design(
-    year: int,
-    month: int,
-    day: int,
-    hour: int,
-    minute: int,
-    lat: float,
-    lon: float,
-    timezone: str
-) -> Dict[str, Any]:
+def calculate_human_design(year: int, month: int, day: int, hour: int, minute: int, 
+                          lat: float, lon: float, timezone: str) -> Dict[str, Any]:
     """Calculate complete Human Design chart"""
     try:
         # Birth time (conscious)
@@ -354,15 +322,9 @@
         design_data = calculate_design_data(birth_time, design_time)
         
         # Combine conscious and unconscious activations
-<<<<<<< HEAD
-        all_activations: Dict[str, Any] = {}
-        all_activations.update(design_data.get("conscious", {}))
-        all_activations.update(design_data.get("unconscious", {}))
-=======
         all_activations: Dict[str, PlanetActivation] = {}
         all_activations.update(design_data["conscious"])
         all_activations.update(design_data["unconscious"])
->>>>>>> b97d6e2a
         
         # Analyze definition
         definition = analyze_definition(all_activations)
@@ -371,7 +333,7 @@
         hd_type, authority = determine_type_and_authority(definition)
         
         # Create comprehensive Human Design data
-        human_design_chart: Dict[str, Any] = {
+        human_design_chart = {
             "birth_info": {
                 "conscious_time": birth_time.isoformat(),
                 "unconscious_time": design_time.isoformat(),
@@ -391,19 +353,12 @@
             "definition": definition,
             "defined_centers": definition["defined_centers"],
             "undefined_centers": [center for center in CENTERS.keys() if center not in definition["defined_centers"]],
-            "gates": [
-                {
-                    "number": gate,
-                    "name": GATES[gate]["name"] if gate in GATES else "Unknown",
-                    "center": GATES[gate]["center"] if gate in GATES else "Unknown"
-                }
-                for gate in definition.get("defined_gates", [])
-            ],
-            "channels": definition.get("channels", []),
+            "gates": [{"number": gate, "name": GATES.get(gate, {}).get("name", "Unknown"), "center": GATES.get(gate, {}).get("center", "Unknown")} for gate in definition["defined_gates"]],
+            "channels": definition["channels"],
             "centers": {
                 center: {
-                    "defined": center in definition.get("defined_centers", []),
-                    "gates": definition.get("center_activations", {}).get(center, []),
+                    "defined": center in definition["defined_centers"],
+                    "gates": definition["center_activations"].get(center, []),
                     "info": CENTERS.get(center, {})
                 }
                 for center in CENTERS.keys()
@@ -463,12 +418,17 @@
         unconscious = design_data.get("unconscious", {})
         
         # Get the four gates of the cross
-        sun_personality = int(conscious.get("sun", {}).get("gate", 1))
-        sun_design = int(unconscious.get("sun", {}).get("gate", 1))
-        # Calculate Earth gates (exact opposite)
+        sun_personality = conscious.get("sun", {}).get("gate", 1)
+        earth_personality = conscious.get("earth", {}).get("gate", 1)  # Opposite of sun
+        sun_design = unconscious.get("sun", {}).get("gate", 1)
+        earth_design = unconscious.get("earth", {}).get("gate", 1)
+        
+        # Calculate Earth gates (simplified - should be exact opposite)
         earth_personality = ((sun_personality + 31) % 64) + 1 if sun_personality <= 32 else ((sun_personality - 33) % 64) + 1
         earth_design = ((sun_design + 31) % 64) + 1 if sun_design <= 32 else ((sun_design - 33) % 64) + 1
-        cross_name = f"Right Angle Cross of {GATES[sun_personality]['name']}" if sun_personality in GATES else "Unknown"
+        
+        cross_name = f"Right Angle Cross of {GATES.get(sun_personality, {}).get('name', 'Unknown')}"
+        
         return {
             "name": cross_name,
             "gates": {
@@ -483,7 +443,7 @@
         logger.error(f"Error calculating incarnation cross: {str(e)}")
         return {"name": "Cross calculation error", "gates": {}, "description": ""}
 
-def calculate_variables(design_data: Dict[str, Any]) -> Dict[str, str]:
+def calculate_variables(design_data: Dict[str, Any]) -> Dict[str, Any]:
     """Calculate the Variables (PHS - Primary Health System)"""
     try:
         # This is a simplified version - full variables require more complex calculations
