--- conflicted
+++ resolved
@@ -111,27 +111,5 @@
         print(f"Focus: {data['contemplation']['focus']}")
     except Exception as e:
         assert False, f"❌ Daily contemplation error: {str(e)}"
-<<<<<<< HEAD
-
-def main():
-    """Run all tests"""
-    print("🧪 Testing Human Design & Gene Keys API Endpoints")
-    print("=" * 50)
-    
-    results = []
-    results.append(test_human_design())
-    results.append(test_gene_keys())
-    results.append(test_gene_key_details())
-    results.append(test_daily_contemplation())
-    
-    print("\n" + "=" * 50)
-    print(f"🎯 Test Results: {sum(results)}/{len(results)} passed")
-    
-    if all(results):
-        print("🎉 All tests passed! Human Design & Gene Keys backend is working correctly.")
-    else:
-        print("⚠️  Some tests failed. Check the error messages above.")
-=======
->>>>>>> b97d6e2a
 
 ## Removed main() runner and all() logic; only pytest-compatible test functions remain