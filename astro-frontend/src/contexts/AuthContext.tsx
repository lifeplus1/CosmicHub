--- conflicted
+++ resolved
@@ -1,8 +1,5 @@
-<<<<<<< HEAD
-export * from '../shared/AuthContext';
-=======
 import React, { createContext, useContext, useEffect, useState } from 'react';
-import type { User } from 'firebase/auth';
+import { User } from 'firebase/auth';
 import { auth } from '../firebase';
 import { onAuthStateChanged } from 'firebase/auth';
 
@@ -61,7 +58,4 @@
   };
 
   return <AuthContext.Provider value={value}>{children}</AuthContext.Provider>;
-};
-
-export default AuthProvider;
->>>>>>> b97d6e2a
+};