#############################################################
# GitLab CI/CD for CosmicHub (budget-friendly monorepo)     #
# Focus: Env validation, type-check, lint, tests, build.    #
# Backend Python tests retained; frontends via turbo.       #
#############################################################

stages:
  - validate
<<<<<<< HEAD
  - typecheck
  - lint
  - test
  - build
=======
  - test
  - build
  - deploy
>>>>>>> a0bd8b4e

variables:
  NODE_VERSION: "20"
  PYTHON_VERSION: "3.13"
<<<<<<< HEAD
  NODE_ENV: production
  TURBO_TELEMETRY_DISABLED: "1"
  # Public build fallbacks (override with protected CI/CD variables)
  VITE_API_URL: ${VITE_API_URL:-https://api.example.com}
  VITE_FIREBASE_API_KEY: ${VITE_FIREBASE_API_KEY:-placeholder}
  VITE_FIREBASE_PROJECT_ID: ${VITE_FIREBASE_PROJECT_ID:-placeholder}
  VITE_FIREBASE_APP_ID: ${VITE_FIREBASE_APP_ID:-1:000:web:placeholder}
=======
  # Deployment tokens (set in GitLab CI/CD settings)
  VERCEL_TOKEN: "$VERCEL_TOKEN"
  VERCEL_ORG_ID: "$VERCEL_ORG_ID"
  VERCEL_PROJECT_ID: "$VERCEL_PROJECT_ID"
  RENDER_SERVICE_ID: "$RENDER_SERVICE_ID"
  RENDER_API_KEY: "$RENDER_API_KEY"
  # Firebase/Backend env vars
  FIREBASE_PROJECT_ID: "$FIREBASE_PROJECT_ID"
  FIREBASE_PRIVATE_KEY_ID: "$FIREBASE_PRIVATE_KEY_ID"
  FIREBASE_PRIVATE_KEY: "$FIREBASE_PRIVATE_KEY"
  FIREBASE_CLIENT_EMAIL: "$FIREBASE_CLIENT_EMAIL"
  FIREBASE_CLIENT_ID: "$FIREBASE_CLIENT_ID"
  FIREBASE_AUTH_URI: "$FIREBASE_AUTH_URI"
  FIREBASE_TOKEN_URI: "$FIREBASE_TOKEN_URI"
  FIREBASE_AUTH_PROVIDER_X509_CERT_URL: "$FIREBASE_AUTH_PROVIDER_X509_CERT_URL"
  FIREBASE_CLIENT_X509_CERT_URL: "$FIREBASE_CLIENT_X509_CERT_URL"
  FIREBASE_UNIVERSE_DOMAIN: "$FIREBASE_UNIVERSE_DOMAIN"
  FIREBASE_CREDENTIALS: "$FIREBASE_CREDENTIALS"
  VITE_FIREBASE_API_KEY: "$VITE_FIREBASE_API_KEY"
  VITE_FIREBASE_AUTH_DOMAIN: "$VITE_FIREBASE_AUTH_DOMAIN"
  VITE_FIREBASE_PROJECT_ID: "$VITE_FIREBASE_PROJECT_ID"
  VITE_FIREBASE_STORAGE_BUCKET: "$VITE_FIREBASE_STORAGE_BUCKET"
  VITE_FIREBASE_MESSAGING_SENDER_ID: "$VITE_FIREBASE_MESSAGING_SENDER_ID"
  VITE_FIREBASE_APP_ID: "$VITE_FIREBASE_APP_ID"
  VITE_BACKEND_URL: "https://astrology-app-0emh.onrender.com"
  API_KEY: "$API_KEY"
  LOG_FILE: "logs/app.log"
  PORT: "8000"
  EPHE_PATH: "/app/ephe"
>>>>>>> a0bd8b4e

cache:
  key: ${CI_COMMIT_REF_SLUG}
  paths:
    - node_modules/
    - .npm/
    - .turbo/cache
    - backend/.venv/
<<<<<<< HEAD
  policy: pull-push

.node_template: &node_template
  image: node:${NODE_VERSION}
  before_script:
    - node -v
    - npm -v
    - npm ci --cache .npm --prefer-offline

.python_setup: &python_setup
  before_script:
    - python3 -V || apt-get update && apt-get install -y python3 python3-venv python3-pip
    - python3 -m venv backend/.venv
    - source backend/.venv/bin/activate
    - pip install --upgrade pip
    - pip install -r backend/requirements.txt

validate_env:
  <<: *node_template
  stage: validate
  script:
    - npm run validate-env
  artifacts:
    when: always
    expire_in: 1 week
    paths:
      - app.log

validate_env_schema:
  <<: *node_template
  stage: validate
  needs: ["validate_env"]
  script:
    - npm run validate-env-schema

secret_scan:
  image: zricethezav/gitleaks:latest
  stage: validate
  script:
    - gitleaks detect --verbose --no-git --source=. --report-format=json --report-path=gitleaks-report.json || true
    - if [ -s gitleaks-report.json ]; then echo "Secrets detected!" && cat gitleaks-report.json && exit 1; fi
    - echo "No secrets detected"
  artifacts:
    when: always
    expire_in: 1 week
    paths:
      - gitleaks-report.json
  allow_failure: false

type_check:
  <<: *node_template
  stage: typecheck
  needs: ["validate_env"]
  script:
    - npm run type-check

lint:
  <<: *node_template
  stage: lint
  needs: ["validate_env"]
  script:
    - npm run lint

backend_tests:
  image: python:${PYTHON_VERSION}
=======
    - frontend/astro/node_modules/
    - frontend/healwave/node_modules/
    - .npm/

# Validation Stage
validate-structure:
  image: node:${NODE_VERSION}
  stage: validate
  script:
    - echo "🔍 Validating project structure..."
    - test -d frontend/astro/src || { echo "❌ Astro frontend src missing"; exit 1; }
    - test -d frontend/healwave/src || { echo "❌ Healwave frontend src missing"; exit 1; }
    - test -d backend/api || { echo "❌ Backend API directory missing"; exit 1; }
    - test -f .eslintrc.json || { echo "❌ ESLint config missing"; exit 1; }
    - test -f .prettierrc || { echo "❌ Prettier config missing"; exit 1; }
    - test -f docker-compose.yml || { echo "❌ Docker compose config missing"; exit 1; }
    - echo "✅ Project structure validated"
  rules:
    - if: $CI_PIPELINE_SOURCE == "merge_request_event"
    - if: $CI_COMMIT_BRANCH == $CI_DEFAULT_BRANCH

# Lint Stage
lint-frontend:
  image: node:${NODE_VERSION}
  stage: validate
  script:
    - echo "🔍 Linting frontend code..."
    - npm ci --cache .npm --prefer-offline
    - cd frontend/astro && npm ci --cache ../../.npm --prefer-offline
    - cd frontend/healwave && npm ci --cache ../../.npm --prefer-offline
    - npx eslint frontend/astro/src frontend/healwave/src --ext .ts,.tsx --format stylish
    - echo "✅ Frontend linting passed"
  artifacts:
    reports:
      junit: lint-results.xml
    expire_in: 1 week
  rules:
    - if: $CI_PIPELINE_SOURCE == "merge_request_event"
    - if: $CI_COMMIT_BRANCH == $CI_DEFAULT_BRANCH

lint-backend:
  image: python:${PYTHON_VERSION}
  stage: validate
  script:
    - echo "🔍 Linting backend code..."
    - cd backend
    - python3 -m venv .venv
    - source .venv/bin/activate
    - pip install --upgrade pip
    - pip install flake8 black isort
    - pip install -r requirements.txt
    - python3 -m flake8 . --count --select=E9,F63,F7,F82 --show-source --statistics
    - python3 -m black --check .
    - python3 -m isort --check-only .
    - echo "✅ Backend linting passed"
  rules:
    - if: $CI_PIPELINE_SOURCE == "merge_request_event"
    - if: $CI_COMMIT_BRANCH == $CI_DEFAULT_BRANCH

# Type Checking
type-check:
  image: node:${NODE_VERSION}
  stage: validate
  script:
    - echo "🔍 Running TypeScript type checks..."
    - npm ci --cache .npm --prefer-offline
    - cd frontend/astro && npm ci --cache ../../.npm --prefer-offline && npm run type-check
    - cd ../healwave && npm ci --cache ../../.npm --prefer-offline && npm run type-check
    - echo "✅ All type checks passed"
  rules:
    - if: $CI_PIPELINE_SOURCE == "merge_request_event"
    - if: $CI_COMMIT_BRANCH == $CI_DEFAULT_BRANCH

# Backend tests
backend-test:
  image: python:${PYTHON_VERSION}
  stage: test
  services:
    - name: python:${PYTHON_VERSION}
  script:
    - echo "🧪 Running backend tests..."
    - cd backend
    - python3 -m venv .venv
    - source .venv/bin/activate
    - pip install --upgrade pip
    - pip install -r requirements.txt
    - python3 -m pytest tests/ --cov=astro --cov-report=xml --cov-report=html --junitxml=junit.xml -v
    - python3 -m pytest tests/ -m "slow" || true
    - echo "✅ Backend tests completed"
  artifacts:
    paths:
      - backend/htmlcov/
      - backend/coverage.xml
    reports:
      junit: backend/junit.xml
      coverage_report:
        coverage_format: cobertura
        path: backend/coverage.xml
    expire_in: 1 week
  dependencies:
    - lint-backend
  rules:
    - if: $CI_PIPELINE_SOURCE == "merge_request_event"
    - if: $CI_COMMIT_BRANCH == $CI_DEFAULT_BRANCH

# Astro Frontend tests
frontend-astro-test:
  image: node:${NODE_VERSION}
  stage: test
  script:
    - echo "🧪 Running Astro frontend tests..."
    - cd frontend/astro
    - npm ci --cache ../../.npm --prefer-offline
    - npm run test -- --coverage --watchAll=false --passWithNoTests
    - echo "✅ Astro frontend tests completed"
  artifacts:
    paths:
      - frontend/astro/coverage/
    reports:
      junit: frontend/astro/junit.xml
      coverage_report:
        coverage_format: cobertura
        path: frontend/astro/coverage/cobertura-coverage.xml
    expire_in: 1 week
  dependencies:
    - lint-frontend
    - type-check
  rules:
    - if: $CI_PIPELINE_SOURCE == "merge_request_event"
    - if: $CI_COMMIT_BRANCH == $CI_DEFAULT_BRANCH

# HealWave Frontend tests
frontend-healwave-test:
  image: node:${NODE_VERSION}
>>>>>>> a0bd8b4e
  stage: test
  needs: ["type_check","lint"]
  before_script:
    - python --version
    - pip install --upgrade pip
    - pip install -r backend/requirements.txt
  script:
<<<<<<< HEAD
    - pytest backend/tests -q
  artifacts:
    when: always
    expire_in: 1 week
    paths:
      - backend/.pytest_cache

frontend_tests:
  <<: *node_template
  stage: test
  needs: ["type_check","lint"]
  script:
    - npm run test:coverage -- --ci --reporter=default
    - npm run coverage:report
  artifacts:
    when: always
    expire_in: 1 week
    paths:
      - apps/astro/coverage
      - apps/healwave/coverage
      - coverage/
    reports:
      coverage_report:
        coverage_format: cobertura
        path: coverage/cobertura-coverage.xml

build_all:
  <<: *node_template
  stage: build
  needs: ["backend_tests","frontend_tests"]
  script:
    - npm run build
  artifacts:
    expire_in: 1 week
    paths:
      - apps/**/dist
      - packages/**/dist
      - backend

# Optional deploy stage can be appended here referencing build artifacts
=======
    - echo "🧪 Running HealWave frontend tests..."
    - cd frontend/healwave
    - npm ci --cache ../../.npm --prefer-offline
    - npm run test -- --watchAll=false --passWithNoTests
    - echo "✅ HealWave frontend tests completed"
  artifacts:
    paths:
      - frontend/healwave/coverage/
    reports:
      junit: frontend/healwave/junit.xml
    expire_in: 1 week
  dependencies:
    - lint-frontend
    - type-check
  rules:
    - if: $CI_PIPELINE_SOURCE == "merge_request_event"
    - if: $CI_COMMIT_BRANCH == $CI_DEFAULT_BRANCH

# Build Stage
build-astro:
  image: node:${NODE_VERSION}
  stage: build
  script:
    - echo "🏗️ Building Astro frontend..."
    - cd frontend/astro
    - npm ci --cache ../../.npm --prefer-offline
    - npm run build
    - echo "✅ Astro build completed"
  artifacts:
    paths:
      - frontend/astro/dist/
    expire_in: 1 week
  dependencies:
    - frontend-astro-test
  rules:
    - if: $CI_COMMIT_BRANCH == $CI_DEFAULT_BRANCH

build-healwave:
  image: node:${NODE_VERSION}
  stage: build
  script:
    - echo "🏗️ Building HealWave frontend..."
    - cd frontend/healwave
    - npm ci --cache ../../.npm --prefer-offline
    - npm run build
    - echo "✅ HealWave build completed"
  artifacts:
    paths:
      - frontend/healwave/dist/
    expire_in: 1 week
  dependencies:
    - frontend-healwave-test
  rules:
    - if: $CI_COMMIT_BRANCH == $CI_DEFAULT_BRANCH

# Deploy Astro Frontend to Vercel
frontend-astro-deploy:
  image: node:${NODE_VERSION}
  stage: deploy
  script:
    - echo "🚀 Deploying Astro frontend to Vercel..."
    - npm install -g vercel@latest
    - cd frontend/astro
    - vercel deploy --prod --token=$VERCEL_TOKEN --yes --scope $VERCEL_ORG_ID
    - echo "✅ Astro frontend deployed successfully"
  environment:
    name: production
    url: https://cosmichub-astro.vercel.app
  dependencies:
    - build-astro
  rules:
    - if: $CI_COMMIT_BRANCH == $CI_DEFAULT_BRANCH
  retry:
    max: 2
    when:
      - runner_system_failure
      - api_failure

# Deploy Backend to Render
backend-deploy:
  image: python:${PYTHON_VERSION}
  stage: deploy
  script:
    - echo "🚀 Deploying backend to Render..."
    - pip install requests
    - python3 -m pip install --upgrade pip
    - python3 -m pip install -r backend/requirements.txt
    - |
      curl -X POST "https://api.render.com/deploy/srv-$RENDER_SERVICE_ID" \
        -H "Authorization: Bearer $RENDER_API_KEY" \
        -H "Content-Type: application/json" \
        -d '{}' || { echo "❌ Backend deployment failed"; exit 1; }
    - echo "✅ Backend deployed successfully"
  environment:
    name: production
    url: https://astrology-app-0emh.onrender.com
  dependencies:
    - backend-test
  rules:
    - if: $CI_COMMIT_BRANCH == $CI_DEFAULT_BRANCH
  retry:
    max: 2
    when:
      - runner_system_failure
      - api_failure

# Deploy HealWave Frontend (Future deployment)
frontend-healwave-deploy:
  image: node:${NODE_VERSION}
  stage: deploy
  script:
    - echo "🚀 HealWave deployment placeholder"
    - echo "Add deployment steps for HealWave frontend here"
    - echo "✅ HealWave deployment configured"
  environment:
    name: production-healwave
  dependencies:
    - build-healwave
  rules:
    - if: $CI_COMMIT_BRANCH == $CI_DEFAULT_BRANCH
  when: manual
>>>>>>> a0bd8b4e
<|MERGE_RESOLUTION|>--- conflicted
+++ resolved
@@ -1,34 +1,16 @@
-#############################################################
-# GitLab CI/CD for CosmicHub (budget-friendly monorepo)     #
-# Focus: Env validation, type-check, lint, tests, build.    #
-# Backend Python tests retained; frontends via turbo.       #
-#############################################################
+# .gitlab-ci.yml for CosmicHub monorepo
+# This config runs tests for backend (Python) and both frontends (Vite/React), then deploys if on main branch
 
 stages:
   - validate
-<<<<<<< HEAD
-  - typecheck
-  - lint
-  - test
-  - build
-=======
   - test
   - build
   - deploy
->>>>>>> a0bd8b4e
 
 variables:
+  # Node.js and Python versions
   NODE_VERSION: "20"
   PYTHON_VERSION: "3.13"
-<<<<<<< HEAD
-  NODE_ENV: production
-  TURBO_TELEMETRY_DISABLED: "1"
-  # Public build fallbacks (override with protected CI/CD variables)
-  VITE_API_URL: ${VITE_API_URL:-https://api.example.com}
-  VITE_FIREBASE_API_KEY: ${VITE_FIREBASE_API_KEY:-placeholder}
-  VITE_FIREBASE_PROJECT_ID: ${VITE_FIREBASE_PROJECT_ID:-placeholder}
-  VITE_FIREBASE_APP_ID: ${VITE_FIREBASE_APP_ID:-1:000:web:placeholder}
-=======
   # Deployment tokens (set in GitLab CI/CD settings)
   VERCEL_TOKEN: "$VERCEL_TOKEN"
   VERCEL_ORG_ID: "$VERCEL_ORG_ID"
@@ -58,84 +40,12 @@
   LOG_FILE: "logs/app.log"
   PORT: "8000"
   EPHE_PATH: "/app/ephe"
->>>>>>> a0bd8b4e
 
 cache:
-  key: ${CI_COMMIT_REF_SLUG}
   paths:
-    - node_modules/
-    - .npm/
-    - .turbo/cache
     - backend/.venv/
-<<<<<<< HEAD
-  policy: pull-push
-
-.node_template: &node_template
-  image: node:${NODE_VERSION}
-  before_script:
-    - node -v
-    - npm -v
-    - npm ci --cache .npm --prefer-offline
-
-.python_setup: &python_setup
-  before_script:
-    - python3 -V || apt-get update && apt-get install -y python3 python3-venv python3-pip
-    - python3 -m venv backend/.venv
-    - source backend/.venv/bin/activate
-    - pip install --upgrade pip
-    - pip install -r backend/requirements.txt
-
-validate_env:
-  <<: *node_template
-  stage: validate
-  script:
-    - npm run validate-env
-  artifacts:
-    when: always
-    expire_in: 1 week
-    paths:
-      - app.log
-
-validate_env_schema:
-  <<: *node_template
-  stage: validate
-  needs: ["validate_env"]
-  script:
-    - npm run validate-env-schema
-
-secret_scan:
-  image: zricethezav/gitleaks:latest
-  stage: validate
-  script:
-    - gitleaks detect --verbose --no-git --source=. --report-format=json --report-path=gitleaks-report.json || true
-    - if [ -s gitleaks-report.json ]; then echo "Secrets detected!" && cat gitleaks-report.json && exit 1; fi
-    - echo "No secrets detected"
-  artifacts:
-    when: always
-    expire_in: 1 week
-    paths:
-      - gitleaks-report.json
-  allow_failure: false
-
-type_check:
-  <<: *node_template
-  stage: typecheck
-  needs: ["validate_env"]
-  script:
-    - npm run type-check
-
-lint:
-  <<: *node_template
-  stage: lint
-  needs: ["validate_env"]
-  script:
-    - npm run lint
-
-backend_tests:
-  image: python:${PYTHON_VERSION}
-=======
-    - frontend/astro/node_modules/
-    - frontend/healwave/node_modules/
+    - apps/astro/node_modules/
+    - apps/healwave/node_modules/
     - .npm/
 
 # Validation Stage
@@ -144,8 +54,8 @@
   stage: validate
   script:
     - echo "🔍 Validating project structure..."
-    - test -d frontend/astro/src || { echo "❌ Astro frontend src missing"; exit 1; }
-    - test -d frontend/healwave/src || { echo "❌ Healwave frontend src missing"; exit 1; }
+    - test -d apps/astro/src || { echo "❌ Astro frontend src missing"; exit 1; }
+    - test -d apps/healwave/src || { echo "❌ Healwave frontend src missing"; exit 1; }
     - test -d backend/api || { echo "❌ Backend API directory missing"; exit 1; }
     - test -f .eslintrc.json || { echo "❌ ESLint config missing"; exit 1; }
     - test -f .prettierrc || { echo "❌ Prettier config missing"; exit 1; }
@@ -162,9 +72,9 @@
   script:
     - echo "🔍 Linting frontend code..."
     - npm ci --cache .npm --prefer-offline
-    - cd frontend/astro && npm ci --cache ../../.npm --prefer-offline
-    - cd frontend/healwave && npm ci --cache ../../.npm --prefer-offline
-    - npx eslint frontend/astro/src frontend/healwave/src --ext .ts,.tsx --format stylish
+    - cd apps/astro && npm ci --cache ../../.npm --prefer-offline
+    - cd apps/healwave && npm ci --cache ../../.npm --prefer-offline
+    - npx eslint apps/astro/src apps/healwave/src --ext .ts,.tsx --format stylish
     - echo "✅ Frontend linting passed"
   artifacts:
     reports:
@@ -200,7 +110,7 @@
   script:
     - echo "🔍 Running TypeScript type checks..."
     - npm ci --cache .npm --prefer-offline
-    - cd frontend/astro && npm ci --cache ../../.npm --prefer-offline && npm run type-check
+    - cd apps/astro && npm ci --cache ../../.npm --prefer-offline && npm run type-check
     - cd ../healwave && npm ci --cache ../../.npm --prefer-offline && npm run type-check
     - echo "✅ All type checks passed"
   rules:
@@ -245,18 +155,18 @@
   stage: test
   script:
     - echo "🧪 Running Astro frontend tests..."
-    - cd frontend/astro
+    - cd apps/astro
     - npm ci --cache ../../.npm --prefer-offline
     - npm run test -- --coverage --watchAll=false --passWithNoTests
     - echo "✅ Astro frontend tests completed"
   artifacts:
     paths:
-      - frontend/astro/coverage/
+      - apps/astro/coverage/
     reports:
-      junit: frontend/astro/junit.xml
+      junit: apps/astro/junit.xml
       coverage_report:
         coverage_format: cobertura
-        path: frontend/astro/coverage/cobertura-coverage.xml
+        path: apps/astro/coverage/cobertura-coverage.xml
     expire_in: 1 week
   dependencies:
     - lint-frontend
@@ -268,66 +178,18 @@
 # HealWave Frontend tests
 frontend-healwave-test:
   image: node:${NODE_VERSION}
->>>>>>> a0bd8b4e
   stage: test
-  needs: ["type_check","lint"]
-  before_script:
-    - python --version
-    - pip install --upgrade pip
-    - pip install -r backend/requirements.txt
-  script:
-<<<<<<< HEAD
-    - pytest backend/tests -q
-  artifacts:
-    when: always
-    expire_in: 1 week
-    paths:
-      - backend/.pytest_cache
-
-frontend_tests:
-  <<: *node_template
-  stage: test
-  needs: ["type_check","lint"]
-  script:
-    - npm run test:coverage -- --ci --reporter=default
-    - npm run coverage:report
-  artifacts:
-    when: always
-    expire_in: 1 week
-    paths:
-      - apps/astro/coverage
-      - apps/healwave/coverage
-      - coverage/
-    reports:
-      coverage_report:
-        coverage_format: cobertura
-        path: coverage/cobertura-coverage.xml
-
-build_all:
-  <<: *node_template
-  stage: build
-  needs: ["backend_tests","frontend_tests"]
-  script:
-    - npm run build
-  artifacts:
-    expire_in: 1 week
-    paths:
-      - apps/**/dist
-      - packages/**/dist
-      - backend
-
-# Optional deploy stage can be appended here referencing build artifacts
-=======
+  script:
     - echo "🧪 Running HealWave frontend tests..."
-    - cd frontend/healwave
+    - cd apps/healwave
     - npm ci --cache ../../.npm --prefer-offline
     - npm run test -- --watchAll=false --passWithNoTests
     - echo "✅ HealWave frontend tests completed"
   artifacts:
     paths:
-      - frontend/healwave/coverage/
+      - apps/healwave/coverage/
     reports:
-      junit: frontend/healwave/junit.xml
+      junit: apps/healwave/junit.xml
     expire_in: 1 week
   dependencies:
     - lint-frontend
@@ -342,13 +204,13 @@
   stage: build
   script:
     - echo "🏗️ Building Astro frontend..."
-    - cd frontend/astro
+    - cd apps/astro
     - npm ci --cache ../../.npm --prefer-offline
     - npm run build
     - echo "✅ Astro build completed"
   artifacts:
     paths:
-      - frontend/astro/dist/
+      - apps/astro/dist/
     expire_in: 1 week
   dependencies:
     - frontend-astro-test
@@ -360,13 +222,13 @@
   stage: build
   script:
     - echo "🏗️ Building HealWave frontend..."
-    - cd frontend/healwave
+    - cd apps/healwave
     - npm ci --cache ../../.npm --prefer-offline
     - npm run build
     - echo "✅ HealWave build completed"
   artifacts:
     paths:
-      - frontend/healwave/dist/
+      - apps/healwave/dist/
     expire_in: 1 week
   dependencies:
     - frontend-healwave-test
@@ -380,7 +242,7 @@
   script:
     - echo "🚀 Deploying Astro frontend to Vercel..."
     - npm install -g vercel@latest
-    - cd frontend/astro
+    - cd apps/astro
     - vercel deploy --prod --token=$VERCEL_TOKEN --yes --scope $VERCEL_ORG_ID
     - echo "✅ Astro frontend deployed successfully"
   environment:
@@ -438,5 +300,4 @@
     - build-healwave
   rules:
     - if: $CI_COMMIT_BRANCH == $CI_DEFAULT_BRANCH
-  when: manual
->>>>>>> a0bd8b4e
+  when: manual