import js from '@eslint/js';
import tseslint from '@typescript-eslint/eslint-plugin';
import tsparser from '@typescript-eslint/parser';
import globals from 'globals';
import react from 'eslint-plugin-react';
import reactHooks from 'eslint-plugin-react-hooks';
import jsxA11y from 'eslint-plugin-jsx-a11y';
import prettier from 'eslint-config-prettier';

export default [
  js.configs.recommended,
  // Test files override: disable strict TS rules in tests
  {
    files: [
      '**/*.spec.{ts,tsx,js,jsx}',
      '**/*.test.{ts,tsx,js,jsx}',
      '**/tests/**/*.{ts,tsx,js,jsx}',
      '**/__tests__/**/*.{ts,tsx,js,jsx}'
    ],
    languageOptions: {
      parser: tsparser,
      globals: { ...globals.node, ...globals.browser, ...globals.es2020 },
      parserOptions: {
        ecmaVersion: 'latest',
        sourceType: 'module',
        project: [
          'apps/astro/tsconfig.test.json',
          'packages/types/tsconfig.test.json',
          'packages/auth/tsconfig.json',
          'packages/ui/tsconfig.json'
        ],
        ecmaFeatures: { jsx: true }
      }
    },
    plugins: {
      '@typescript-eslint': tseslint,
      react,
      'react-hooks': reactHooks,
      'jsx-a11y': jsxA11y
    },
    rules: {
      // Disable strict TS rules and undef checks for test files
      'no-console': 'off',
      'no-undef': 'off',
      '@typescript-eslint/explicit-function-return-type': 'off',
      '@typescript-eslint/strict-boolean-expressions': 'off',
      '@typescript-eslint/no-unused-vars': 'off',
      'no-unused-vars': 'off'
    }
  },
  {
  files: ['apps/**/*.{ts,tsx}','packages/**/*.{ts,tsx}'],
  // Exclude test/spec files here; they are handled by the earlier, more relaxed test config.
  ignores: ['**/*.test.*','**/*.spec.*','**/tests/**','**/__tests__/**'],
    languageOptions: {
      parser: tsparser,
      globals: { ...globals.browser, ...globals.es2020 },
      parserOptions: {
        ecmaVersion: 'latest',
        sourceType: 'module',
        project: [
          'apps/astro/tsconfig.json',
          'apps/healwave/tsconfig.json',
          'packages/auth/tsconfig.json',
          'packages/config/tsconfig.json',
          'packages/integrations/tsconfig.json',
          'packages/types/tsconfig.json',
          'packages/ui/tsconfig.json'
        ],
        ecmaFeatures: { jsx: true }
      },
    },
    plugins: {
      '@typescript-eslint': tseslint,
      react,
      'react-hooks': reactHooks,
      'jsx-a11y': jsxA11y,
    },
    settings: {
      react: { version: 'detect' }
    },
    rules: {
      ...tseslint.configs['recommended'].rules,
      ...tseslint.configs['recommended-type-checked'].rules,
      'react/react-in-jsx-scope': 'off',
      'react/prop-types': 'off',
      'react/display-name': 'error',
      'react/no-unescaped-entities': 'error',
      'react/jsx-key': 'error',
      'react-hooks/rules-of-hooks': 'error',
      'react-hooks/exhaustive-deps': 'warn',
      'jsx-a11y/alt-text': 'error',
      'jsx-a11y/anchor-has-content': 'error',
      'jsx-a11y/anchor-is-valid': 'error',
      'jsx-a11y/aria-props': 'error',
      'jsx-a11y/aria-proptypes': 'error',
      'jsx-a11y/aria-unsupported-elements': 'error',
      'jsx-a11y/click-events-have-key-events': 'error',
      'jsx-a11y/heading-has-content': 'error',
      'jsx-a11y/html-has-lang': 'error',
      'jsx-a11y/img-redundant-alt': 'error',
      'jsx-a11y/interactive-supports-focus': 'error',
      'jsx-a11y/label-has-associated-control': 'error',
      'jsx-a11y/mouse-events-have-key-events': 'error',
      'jsx-a11y/no-redundant-roles': 'error',
      'jsx-a11y/role-has-required-aria-props': 'error',
      'jsx-a11y/role-supports-aria-props': 'error',
      'no-console': 'warn',
      'no-debugger': 'error',
      'no-duplicate-imports': 'error',
      'no-unused-expressions': 'error',
      'prefer-const': 'error',
      'no-var': 'error',
      'eqeqeq': ['error', 'always'],
      'curly': ['error', 'all'],
      '@typescript-eslint/strict-boolean-expressions': ['error', {
        allowString: false,
        allowNumber: false,
        allowNullableObject: false,
        allowNullableBoolean: false,
        allowNullableString: false,
        allowNullableNumber: false,
        allowAny: false
      }],
      '@typescript-eslint/no-explicit-any': ['error', {
<<<<<<< HEAD
        fixToUnknown: true,
        ignoreRestArgs: false
      }],
=======
        fixToUnknown: false,
        ignoreRestArgs: false
      }],
      // Override settings are configured below using file-specific settings
>>>>>>> 8159b1e2
      '@typescript-eslint/ban-ts-comment': ['error', {
        'ts-expect-error': 'allow-with-description',
        'ts-ignore': false,
        'ts-nocheck': false,
        'ts-check': false,
        minimumDescriptionLength: 10
      }],
      '@typescript-eslint/no-unused-vars': 'error',
      '@typescript-eslint/prefer-nullish-coalescing': 'error',
      '@typescript-eslint/prefer-optional-chain': 'error',
      '@typescript-eslint/no-non-null-assertion': 'error',
  '@typescript-eslint/explicit-function-return-type': 'off',
      '@typescript-eslint/consistent-type-definitions': ['error', 'interface'],
      '@typescript-eslint/no-unnecessary-type-assertion': 'error',
      '@typescript-eslint/no-unsafe-member-access': 'error',
      '@typescript-eslint/no-unsafe-assignment': 'error',
      '@typescript-eslint/no-unsafe-call': 'error',
      '@typescript-eslint/no-unsafe-argument': 'error',
      '@typescript-eslint/no-floating-promises': 'error',
      'no-restricted-imports': [
        'error',
        {
          'paths': [{ 'name': 'shared', 'message': 'Do not import from shared/. Use @cosmichub/subscriptions or other packages.' }],
          'patterns': ['shared/*']
        }
      ]
    },
  },
  prettier,
  
  // Specific configuration for component library files that may need documented any usage
  {
    files: [
      '**/component-library.tsx',
      '**/polymorphic-components.tsx'
    ],
    rules: {
      '@typescript-eslint/no-explicit-any': ['warn', {
        fixToUnknown: false,
        ignoreRestArgs: false
      }]
    }
  }
];<|MERGE_RESOLUTION|>--- conflicted
+++ resolved
@@ -9,7 +9,7 @@
 
 export default [
   js.configs.recommended,
-  // Test files override: disable strict TS rules in tests
+  // Stricter test files configuration with full type-aware rules
   {
     files: [
       '**/*.spec.{ts,tsx,js,jsx}',
@@ -24,29 +24,34 @@
         ecmaVersion: 'latest',
         sourceType: 'module',
         project: [
-          'apps/astro/tsconfig.test.json',
           'packages/types/tsconfig.test.json',
           'packages/auth/tsconfig.json',
           'packages/ui/tsconfig.json'
         ],
         ecmaFeatures: { jsx: true }
-      }
+      },
     },
     plugins: {
       '@typescript-eslint': tseslint,
       react,
       'react-hooks': reactHooks,
-      'jsx-a11y': jsxA11y
+      'jsx-a11y': jsxA11y,
     },
     rules: {
-      // Disable strict TS rules and undef checks for test files
+      // Allow console in tests but tighten everything else
       'no-console': 'off',
-      'no-undef': 'off',
-      '@typescript-eslint/explicit-function-return-type': 'off',
-      '@typescript-eslint/strict-boolean-expressions': 'off',
-      '@typescript-eslint/no-unused-vars': 'off',
-      'no-unused-vars': 'off'
-    }
+      '@typescript-eslint/no-unsafe-assignment': 'error',
+      '@typescript-eslint/no-unsafe-member-access': 'error',
+      '@typescript-eslint/no-unsafe-call': 'error',
+      '@typescript-eslint/no-unsafe-return': 'error',
+      '@typescript-eslint/no-unsafe-argument': 'error',
+      '@typescript-eslint/strict-boolean-expressions': 'error',
+      '@typescript-eslint/no-floating-promises': 'error',
+      '@typescript-eslint/no-misused-promises': 'error',
+      '@typescript-eslint/require-await': 'error',
+      '@typescript-eslint/explicit-function-return-type': ['error', { allowExpressions: false }],
+      '@typescript-eslint/no-explicit-any': 'error'
+    },
   },
   {
   files: ['apps/**/*.{ts,tsx}','packages/**/*.{ts,tsx}'],
@@ -113,26 +118,12 @@
       'no-var': 'error',
       'eqeqeq': ['error', 'always'],
       'curly': ['error', 'all'],
-      '@typescript-eslint/strict-boolean-expressions': ['error', {
-        allowString: false,
-        allowNumber: false,
-        allowNullableObject: false,
-        allowNullableBoolean: false,
-        allowNullableString: false,
-        allowNullableNumber: false,
-        allowAny: false
-      }],
+      '@typescript-eslint/strict-boolean-expressions': 'error',
       '@typescript-eslint/no-explicit-any': ['error', {
-<<<<<<< HEAD
-        fixToUnknown: true,
-        ignoreRestArgs: false
-      }],
-=======
         fixToUnknown: false,
         ignoreRestArgs: false
       }],
       // Override settings are configured below using file-specific settings
->>>>>>> 8159b1e2
       '@typescript-eslint/ban-ts-comment': ['error', {
         'ts-expect-error': 'allow-with-description',
         'ts-ignore': false,
@@ -144,14 +135,8 @@
       '@typescript-eslint/prefer-nullish-coalescing': 'error',
       '@typescript-eslint/prefer-optional-chain': 'error',
       '@typescript-eslint/no-non-null-assertion': 'error',
-  '@typescript-eslint/explicit-function-return-type': 'off',
+      '@typescript-eslint/explicit-function-return-type': 'warn',
       '@typescript-eslint/consistent-type-definitions': ['error', 'interface'],
-      '@typescript-eslint/no-unnecessary-type-assertion': 'error',
-      '@typescript-eslint/no-unsafe-member-access': 'error',
-      '@typescript-eslint/no-unsafe-assignment': 'error',
-      '@typescript-eslint/no-unsafe-call': 'error',
-      '@typescript-eslint/no-unsafe-argument': 'error',
-      '@typescript-eslint/no-floating-promises': 'error',
       'no-restricted-imports': [
         'error',
         {
@@ -162,18 +147,4 @@
     },
   },
   prettier,
-  
-  // Specific configuration for component library files that may need documented any usage
-  {
-    files: [
-      '**/component-library.tsx',
-      '**/polymorphic-components.tsx'
-    ],
-    rules: {
-      '@typescript-eslint/no-explicit-any': ['warn', {
-        fixToUnknown: false,
-        ignoreRestArgs: false
-      }]
-    }
-  }
 ];