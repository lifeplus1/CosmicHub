--- conflicted
+++ resolved
@@ -1,20 +1,3 @@
-<<<<<<< HEAD
-test:
-	cd apps/astro && npm run test
-	cd apps/healwave && npm run test
-	cd backend && pytest
-
-lint:
-	npx eslint apps/astro/src apps/healwave/src
-	cd backend && flake8 .
-
-build:
-	cd apps/astro && npm run build
-	cd apps/healwave && npm run build
-
-format:
-	npx prettier --write apps/astro/src apps/healwave/src
-=======
 # CosmicHub Monorepo Makefile
 # Provides common development tasks with error handling and validation
 
@@ -46,45 +29,45 @@
 install: check-node check-python ## Install all dependencies
 	@echo "$(BLUE)Installing root dependencies...$(NC)"
 	npm install
-	@echo "$(BLUE)Installing frontend/astro dependencies...$(NC)"
-	cd frontend/astro && npm install
-	@echo "$(BLUE)Installing frontend/healwave dependencies...$(NC)"
-	cd frontend/healwave && npm install
+	@echo "$(BLUE)Installing apps/astro dependencies...$(NC)"
+	cd apps/astro && npm install
+	@echo "$(BLUE)Installing apps/healwave dependencies...$(NC)"
+	cd apps/healwave && npm install
 	@echo "$(BLUE)Installing backend dependencies...$(NC)"
 	cd backend && pip3 install -r requirements.txt
 	@echo "$(GREEN)✓ All dependencies installed successfully$(NC)"
 
 test: check-node check-python ## Run all tests
 	@echo "$(BLUE)Running frontend tests...$(NC)"
-	cd frontend/astro && npm run test || { echo "$(RED)✗ Astro frontend tests failed$(NC)"; exit 1; }
-	cd frontend/healwave && npm run test || { echo "$(RED)✗ Healwave frontend tests failed$(NC)"; exit 1; }
+	cd apps/astro && npm run test || { echo "$(RED)✗ Astro frontend tests failed$(NC)"; exit 1; }
+	cd apps/healwave && npm run test || { echo "$(RED)✗ Healwave frontend tests failed$(NC)"; exit 1; }
 	@echo "$(BLUE)Running backend tests...$(NC)"
 	cd backend && python3 -m pytest || { echo "$(RED)✗ Backend tests failed$(NC)"; exit 1; }
 	@echo "$(GREEN)✓ All tests passed$(NC)"
 
 lint: check-node ## Run all linters
 	@echo "$(BLUE)Linting frontend code...$(NC)"
-	npx eslint frontend/astro/src frontend/healwave/src --ext .ts,.tsx || { echo "$(RED)✗ Frontend linting failed$(NC)"; exit 1; }
+	npx eslint apps/astro/src apps/healwave/src --ext .ts,.tsx || { echo "$(RED)✗ Frontend linting failed$(NC)"; exit 1; }
 	@echo "$(BLUE)Linting backend code...$(NC)"
 	cd backend && python3 -m flake8 . || { echo "$(RED)✗ Backend linting failed$(NC)"; exit 1; }
 	@echo "$(GREEN)✓ All linting passed$(NC)"
 
 build: check-node ## Build all frontend applications
-	@echo "$(BLUE)Building frontend/astro...$(NC)"
-	cd frontend/astro && npm run build || { echo "$(RED)✗ Astro build failed$(NC)"; exit 1; }
-	@echo "$(BLUE)Building frontend/healwave...$(NC)"
-	cd frontend/healwave && npm run build || { echo "$(RED)✗ Healwave build failed$(NC)"; exit 1; }
+	@echo "$(BLUE)Building apps/astro...$(NC)"
+	cd apps/astro && npm run build || { echo "$(RED)✗ Astro build failed$(NC)"; exit 1; }
+	@echo "$(BLUE)Building apps/healwave...$(NC)"
+	cd apps/healwave && npm run build || { echo "$(RED)✗ Healwave build failed$(NC)"; exit 1; }
 	@echo "$(GREEN)✓ All builds completed successfully$(NC)"
 
 format: check-node ## Format all frontend code
 	@echo "$(BLUE)Formatting frontend code...$(NC)"
-	npx prettier --write frontend/astro/src frontend/healwave/src --config .prettierrc
+	npx prettier --write apps/astro/src apps/healwave/src --config .prettierrc
 	@echo "$(GREEN)✓ Code formatting completed$(NC)"
 
 clean: ## Clean build artifacts and caches
 	@echo "$(BLUE)Cleaning build artifacts...$(NC)"
-	rm -rf frontend/astro/dist
-	rm -rf frontend/healwave/dist
+	rm -rf apps/astro/dist
+	rm -rf apps/healwave/dist
 	rm -rf backend/__pycache__
 	rm -rf backend/api/__pycache__
 	rm -rf backend/astro/__pycache__
@@ -94,11 +77,11 @@
 
 dev: check-node ## Start development server for astro frontend
 	@echo "$(BLUE)Starting astro development server...$(NC)"
-	cd frontend/astro && npm run dev
+	cd apps/astro && npm run dev
 
 dev-healwave: check-node ## Start development server for healwave frontend
 	@echo "$(BLUE)Starting healwave development server...$(NC)"
-	cd frontend/healwave && npm run dev
+	cd apps/healwave && npm run dev
 
 dev-backend: check-python ## Start backend development server
 	@echo "$(BLUE)Starting backend development server...$(NC)"
@@ -124,8 +107,8 @@
 	@command -v node >/dev/null 2>&1 && echo "$(GREEN)✓ Node.js available$(NC)" || echo "$(RED)✗ Node.js missing$(NC)"
 	@command -v python3 >/dev/null 2>&1 && echo "$(GREEN)✓ Python available$(NC)" || echo "$(RED)✗ Python missing$(NC)"
 	@command -v docker >/dev/null 2>&1 && echo "$(GREEN)✓ Docker available$(NC)" || echo "$(RED)✗ Docker missing$(NC)"
-	@test -f frontend/astro/package.json && echo "$(GREEN)✓ Astro frontend configured$(NC)" || echo "$(RED)✗ Astro frontend missing$(NC)"
-	@test -f frontend/healwave/package.json && echo "$(GREEN)✓ Healwave frontend configured$(NC)" || echo "$(RED)✗ Healwave frontend missing$(NC)"
+	@test -f apps/astro/package.json && echo "$(GREEN)✓ Astro frontend configured$(NC)" || echo "$(RED)✗ Astro frontend missing$(NC)"
+	@test -f apps/healwave/package.json && echo "$(GREEN)✓ Healwave frontend configured$(NC)" || echo "$(RED)✗ Healwave frontend missing$(NC)"
 	@test -f backend/requirements.txt && echo "$(GREEN)✓ Backend configured$(NC)" || echo "$(RED)✗ Backend missing$(NC)"
 
 setup: ## Initial project setup
@@ -136,8 +119,8 @@
 
 validate: ## Validate project structure and dependencies
 	@echo "$(BLUE)Validating project structure...$(NC)"
-	@test -d frontend/astro/src || { echo "$(RED)✗ Astro frontend src missing$(NC)"; exit 1; }
-	@test -d frontend/healwave/src || { echo "$(RED)✗ Healwave frontend src missing$(NC)"; exit 1; }
+	@test -d apps/astro/src || { echo "$(RED)✗ Astro frontend src missing$(NC)"; exit 1; }
+	@test -d apps/healwave/src || { echo "$(RED)✗ Healwave frontend src missing$(NC)"; exit 1; }
 	@test -d backend/api || { echo "$(RED)✗ Backend API directory missing$(NC)"; exit 1; }
 	@test -f .eslintrc.json || { echo "$(RED)✗ ESLint config missing$(NC)"; exit 1; }
 	@test -f .prettierrc || { echo "$(RED)✗ Prettier config missing$(NC)"; exit 1; }
@@ -154,7 +137,6 @@
 
 type-check: check-node ## Run TypeScript type checking
 	@echo "$(BLUE)Running TypeScript type checks...$(NC)"
-	cd frontend/astro && npm run type-check || { echo "$(RED)✗ Astro type check failed$(NC)"; exit 1; }
-	cd frontend/healwave && npm run type-check || { echo "$(RED)✗ Healwave type check failed$(NC)"; exit 1; }
-	@echo "$(GREEN)✓ All type checks passed$(NC)"
->>>>>>> a0bd8b4e
+	cd apps/astro && npm run type-check || { echo "$(RED)✗ Astro type check failed$(NC)"; exit 1; }
+	cd apps/healwave && npm run type-check || { echo "$(RED)✗ Healwave type check failed$(NC)"; exit 1; }
+	@echo "$(GREEN)✓ All type checks passed$(NC)"