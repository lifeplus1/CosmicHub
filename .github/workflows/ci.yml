--- conflicted
+++ resolved
@@ -41,12 +41,8 @@
       - name: Run Backend Tests & Coverage
         run: |
           cd backend
-<<<<<<< HEAD
           # Run all unit tests (fast)
-          pytest tests/ --cov=astro --cov-report=xml
-=======
           pytest tests/ --cov=astro --cov-report=xml --cov-report=html
->>>>>>> b97d6e2a
           # Run slow tests separately if needed
           pytest tests/ -m "slow" || true
       - name: Upload Backend Coverage Report
@@ -82,11 +78,7 @@
           npm list @testing-library/jest-dom @testing-library/react vitest typescript
           ls -la src
           cat src/setupTests.js || echo "src/setupTests.js not found"
-<<<<<<< HEAD
-      - name: Run Astro Frontend Tests
-=======
       - name: Run Frontend Tests & Coverage
->>>>>>> b97d6e2a
         run: |
           cd astro-frontend
           npm run test -- --coverage
@@ -95,14 +87,6 @@
         with:
           name: frontend-coverage-html
           path: astro-frontend/coverage/
-        env:
-          VITE_FIREBASE_API_KEY: ${{ secrets.VITE_FIREBASE_API_KEY }}
-          VITE_FIREBASE_AUTH_DOMAIN: ${{ secrets.VITE_FIREBASE_AUTH_DOMAIN }}
-          VITE_FIREBASE_PROJECT_ID: ${{ secrets.VITE_FIREBASE_PROJECT_ID }}
-          VITE_FIREBASE_STORAGE_BUCKET: ${{ secrets.VITE_FIREBASE_STORAGE_BUCKET }}
-          VITE_FIREBASE_MESSAGING_SENDER_ID: ${{ secrets.VITE_FIREBASE_MESSAGING_SENDER_ID }}
-          VITE_FIREBASE_APP_ID: ${{ secrets.VITE_FIREBASE_APP_ID }}
-          VITE_BACKEND_URL: https://astrology-app-0emh.onrender.com
       - name: Install HealWave Frontend Dependencies
         run: |
           cd healwave-frontend
