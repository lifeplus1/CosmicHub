--- conflicted
+++ resolved
@@ -1,12 +1,8 @@
 import FrequencyControls from "./components/FrequencyControls";
 import Navbar from "./components/Navbar";
 import Footer from "./components/Footer";
-<<<<<<< HEAD
-import { AuthProvider } from "../../shared/AuthContext";
-=======
 import { AuthProvider } from "./contexts/AuthContext";
 import * as RadixTooltip from '@radix-ui/react-tooltip';
->>>>>>> b97d6e2a
 import "./styles/App.css";
 
 function App() {
@@ -17,18 +13,6 @@
         <main className="flex items-center justify-center flex-1 px-4 py-8">
           <div className="w-full max-w-4xl">
             <div className="mb-12 text-center">
-<<<<<<< HEAD
-              <h1 className="mb-4 text-5xl font-bold tracking-wide text-white">
-                <span className="text-transparent bg-gradient-to-r from-cyan-400 to-purple-400 bg-clip-text">
-                  HealWave
-                </span>
-              </h1>
-              <p className="mb-2 text-xl text-gray-300">Therapeutic Frequency Generator</p>
-              <p className="text-gray-400">Binaural beats for healing, meditation, and wellness</p>
-            </div>
-            <div className="p-8 border shadow-2xl bg-white/10 backdrop-blur-lg rounded-3xl border-white/20">
-              <FrequencyControls />
-=======
               <RadixTooltip.Root>
                 <RadixTooltip.Trigger asChild>
                   <h1 className="mb-4 text-5xl font-bold tracking-wide text-white cursor-help">
@@ -60,7 +44,18 @@
                   <RadixTooltip.Arrow className="fill-gray-900" />
                 </RadixTooltip.Content>
               </RadixTooltip.Root>
->>>>>>> b97d6e2a
+            </div>
+            <RadixTooltip.Root>
+              <RadixTooltip.Trigger asChild>
+                <div className="p-8 border shadow-2xl bg-white/10 backdrop-blur-lg rounded-3xl border-white/20 cursor-help">
+                  <FrequencyControls />
+                </div>
+              </RadixTooltip.Trigger>
+              <RadixTooltip.Content className="px-3 py-2 text-xs text-white bg-gray-900 rounded shadow-lg">
+                Adjust frequencies and settings for your personalized healing experience.
+                <RadixTooltip.Arrow className="fill-gray-900" />
+              </RadixTooltip.Content>
+            </RadixTooltip.Root>
             </div>
             <RadixTooltip.Root>
               <RadixTooltip.Trigger asChild>
